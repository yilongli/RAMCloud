/* Copyright (c) 2014-2016 Stanford University
 *
 * Permission to use, copy, modify, and distribute this software for any purpose
 * with or without fee is hereby granted, provided that the above copyright
 * notice and this permission notice appear in all copies.
 *
 * THE SOFTWARE IS PROVIDED "AS IS" AND THE AUTHOR(S) DISCLAIM ALL WARRANTIES
 * WITH REGARD TO THIS SOFTWARE INCLUDING ALL IMPLIED WARRANTIES OF
 * MERCHANTABILITY AND FITNESS. IN NO EVENT SHALL AUTHORS BE LIABLE FOR ANY
 * SPECIAL, DIRECT, INDIRECT, OR CONSEQUENTIAL DAMAGES OR ANY DAMAGES WHATSOEVER
 * RESULTING FROM LOSS OF USE, DATA OR PROFITS, WHETHER IN AN ACTION OF
 * CONTRACT, NEGLIGENCE OR OTHER TORTIOUS ACTION, ARISING OUT OF OR IN
 * CONNECTION WITH THE USE OR PERFORMANCE OF THIS SOFTWARE.
 */

#include "TimeTrace.h"

namespace RAMCloud {

// Change 0 -> 1 in the following line to use the raw RDTSC timestamps in the
// timetraces instead of converting them to nanoseconds first.
#define RAW_TIMESTAMP 0

__thread TimeTrace::Buffer* TimeTrace::threadBuffer = NULL;
std::vector<TimeTrace::Buffer*> TimeTrace::threadBuffers;
TimeTrace::TraceLogger* TimeTrace::backgroundLogger = NULL;
SpinLock TimeTrace::mutex("TimeTrace::mutex");
Atomic<int> TimeTrace::activeReaders(0);

/**
 * Creates a thread-private TimeTrace::Buffer object for the current thread,
 * if one doesn't already exist.
 */
void
TimeTrace::createThreadBuffer()
{
    SpinLock::Guard guard(mutex);
    if (threadBuffer == NULL) {
        threadBuffer = new Buffer;
        threadBuffers.push_back(threadBuffer);
    }
}

/**
 * Return a string containing all of the trace records from all of the
 * thread-local buffers.
 */
string
TimeTrace::getTrace()
{
    std::vector<TimeTrace::Buffer*> buffers;
    string s;

    // Make a copy of the list of traces, so we can do the actual tracing
    // without holding a lock and without fear of the list changing.
    {
        SpinLock::Guard guard(mutex);
        buffers = threadBuffers;
    }
    TimeTrace::printInternal(&buffers, &s);
    return s;
}

/**
 * This private method does most of the work for both printToLog and
 * getTrace.
 *
 * \param buffers
 *      Contains one or more TimeTrace::Buffers, whose contents will be merged
 *      in the resulting output. Note: some of the buffers may extend
 *      farther back in time than others. The output will cover only the
 *      time period covered by *all* of the traces, ignoring older entries
 *      from some traces.
 * \param s
 *      If non-NULL, refers to a string that will hold a printout of the
 *      time trace. If NULL, the trace will be printed on the system log.
 */
void
TimeTrace::printInternal(std::vector<TimeTrace::Buffer*>* buffers, string* s)
{
    bool printedAnything = false;

    // Holds the index of the next event to consider from each trace.
    std::vector<int> current;

    // Find the first (oldest) event in each trace. This will be events[0]
    // if we never completely filled the buffer, otherwise events[nextIndex+1].
    // This means we don't print the entry at nextIndex; this is convenient
    // because it simplifies boundary conditions in the code below.
    for (uint32_t i = 0; i < buffers->size(); i++) {
        TimeTrace::Buffer* buffer = buffers->at(i);
        int index = (buffer->nextIndex + 1) % Buffer::BUFFER_SIZE;
        if (buffer->events[index].format != NULL) {
            current.push_back(index);
        } else {
            current.push_back(0);
        }
    }

    // Decide on the time of the first event to be included in the output.
    // This is most recent of the oldest times in all the traces (an empty
    // trace has an "oldest time" of 0). The idea here is to make sure
    // that there's no missing data in what we print (if trace A goes back
    // farther than trace B, skip the older events in trace A, since there
    // might have been related events that were once in trace B but have since
    // been overwritten).
    uint64_t startTime = 0;
    for (uint32_t i = 0; i < buffers->size(); i++) {
        Event* event = &buffers->at(i)->events[current[i]];
        if ((event->format != NULL) && (event->timestamp > startTime)) {
            startTime = event->timestamp;
        }
    }

    // Skip all events before the starting time.
    for (uint32_t i = 0; i < buffers->size(); i++) {
        TimeTrace::Buffer* buffer = buffers->at(i);
        while ((buffer->events[current[i]].format != NULL) &&
                (buffer->events[current[i]].timestamp < startTime) &&
                (current[i] != buffer->nextIndex)) {
            current[i] = (current[i] + 1) % Buffer::BUFFER_SIZE;
        }
    }

    // Each iteration through this loop processes one event (the one with
    // the earliest timestamp).
#if RAW_TIMESTAMP
    uint64_t prevTimestamp = 0;
#else
    double prevTime = 0.0;
#endif
    int eventsSinceCongestionCheck = 0;
    while (1) {
        TimeTrace::Buffer* buffer;
        Event* event;

        // Check all the traces to find the earliest available event.
        int currentBuffer = -1;
        uint64_t earliestTime = ~0;
        for (uint32_t i = 0; i < buffers->size(); i++) {
            buffer = buffers->at(i);
            event = &buffer->events[current[i]];
            if ((current[i] != buffer->nextIndex) && (event->format != NULL)
                    && (event->timestamp < earliestTime)) {
                currentBuffer = downCast<int>(i);
                earliestTime = event->timestamp;
            }
        }
        if (currentBuffer < 0) {
            // None of the traces have any more events to process.
            break;
        }
        printedAnything = true;
        buffer = buffers->at(currentBuffer);
        event = &buffer->events[current[currentBuffer]];
        current[currentBuffer] = (current[currentBuffer] + 1)
                % Buffer::BUFFER_SIZE;

        char message[1000];
#if RAW_TIMESTAMP
<<<<<<< HEAD
=======
        // Use the absolute RDTSC timestamp to make the comparison against
        // the Linux kernel tracing output simpler.
>>>>>>> acee9cf0
        uint64_t ts = event->timestamp;
#else
        double ns = Cycles::toSeconds(event->timestamp - startTime) * 1e09;
#endif
        if (s != NULL) {
            if (s->length() != 0) {
                s->append("\n");
            }
#if RAW_TIMESTAMP
<<<<<<< HEAD
            snprintf(message, sizeof(message), "%lu cycles (+%lu cycles): ",
=======
            snprintf(message, sizeof(message), "%8lu cycles (+%6lu cycles): ",
>>>>>>> acee9cf0
                    ts, ts - prevTimestamp);
#else
            snprintf(message, sizeof(message), "%8.1f ns (+%6.1f ns): ",
                    ns, ns - prevTime);
#endif
            s->append(message);
#pragma GCC diagnostic push
#pragma GCC diagnostic ignored "-Wformat-nonliteral"
            snprintf(message, sizeof(message), event->format, event->arg0,
                     event->arg1, event->arg2, event->arg3);
#pragma GCC diagnostic pop
            s->append(message);
        } else {
#pragma GCC diagnostic push
#pragma GCC diagnostic ignored "-Wformat-nonliteral"
            snprintf(message, sizeof(message), event->format, event->arg0,
                     event->arg1, event->arg2, event->arg3);
#pragma GCC diagnostic pop
#if RAW_TIMESTAMP
<<<<<<< HEAD
            RAMCLOUD_LOG(NOTICE, "%lu cycles (+%lu cycles): %s",
=======
            RAMCLOUD_LOG(NOTICE, "%8lu cycles (+%6lu cycles): %s",
>>>>>>> acee9cf0
                    ts, ts - prevTimestamp, message);
#else
            RAMCLOUD_LOG(NOTICE, "%8.1f ns (+%6.1f ns): %s", ns, ns - prevTime,
                    message);
#endif

            // Make sure we're not monopolizing all of the buffer space
            // in the logger.
            eventsSinceCongestionCheck++;
            if (eventsSinceCongestionCheck > 100) {
                Logger::get().waitIfCongested();
                eventsSinceCongestionCheck = 0;
            }
        }
#if RAW_TIMESTAMP
        prevTimestamp = ts;
#else
        prevTime = ns;
#endif
    }

    if (!printedAnything) {
        if (s != NULL) {
            s->append("No time trace events to print");
        } else {
            RAMCLOUD_LOG(NOTICE, "No time trace events to print");
        }
    }
}

/**
 * Combine all of the thread-local buffers and print them to the system log.
 */
void
TimeTrace::printToLog()
{
    std::vector<Buffer*> buffers;
    activeReaders.add(1);

    // Make a copy of the list of buffers, so we can do the actual tracing
    // without holding a lock and without fear of the list changing.
    {
        SpinLock::Guard guard(mutex);
        buffers = threadBuffers;
    }
    TimeTrace::printInternal(&buffers, NULL);
    activeReaders.add(-1);
}

/**
 * Merge all of the thread-local buffers and print them to the system
 * log. Do it in the background and return immediately, before it is done.
 *
 * \param dispatch
 *      Dispatch that can be used to schedule a WorkerTimer to
 *      log the time trace.
 */
void
TimeTrace::printToLogBackground(Dispatch* dispatch)

{
    SpinLock::Guard guard(mutex);
    // Don't do anything here if a previous background print is still
    // running.
    if (backgroundLogger) {
        if (!backgroundLogger->isFinished) {
            // A previous background print is still running, so don't
            // do anything here.
            return;
        }
        delete backgroundLogger;
    }

    // Stop all recording immediately (even before the WorkerTimer starts);
    // otherwise, new traces might overwrite the information we want to
    // print.
    activeReaders.add(1);
    backgroundLogger = new TraceLogger(dispatch);
}

/**
 * Discards all records in all of the thread-local buffers. Intended
 * primarily for unit testing.
 */
void
TimeTrace::reset()
{
    SpinLock::Guard guard(mutex);
    for (uint32_t i = 0; i < TimeTrace::threadBuffers.size(); i++) {
        TimeTrace::threadBuffers[i]->reset();
    }
}

/**
 * This method is invoked as a WorkerTimer to log all of the thread-local
 * buffers in the background.
 */
void
TimeTrace::TraceLogger::handleTimerEvent()
{
    std::vector<TimeTrace::Buffer*> buffers;

    // Make a copy of the list of traces, so we can do the actual tracing
    // without holding a lock and without fear of the list changing.
    {
        SpinLock::Guard guard(TimeTrace::mutex);
        buffers = threadBuffers;
    }
    TimeTrace::printInternal(&buffers, NULL);
    isFinished = true;
    TimeTrace::activeReaders.add(-1);
}

/**
 * Construct a TimeTrace::Buffer.
 */
TimeTrace::Buffer::Buffer()
    : nextIndex(0)
    , events()
{
    // Mark all of the events invalid.
    for (uint32_t i = 0; i < BUFFER_SIZE; i++) {
        events[i].format = NULL;
    }
}

/**
 * Destructor for TimeTrace::Buffer.
 */
TimeTrace::Buffer::~Buffer()
{
}

/**
 * Record an event in the buffer.
 *
 * \param timestamp
 *      Identifies the time at which the event occurred.
 * \param format
 *      A format string for snprintf that will be used, along with
 *      arg0..arg3, to generate a human-readable message describing what
 *      happened, when the time trace is printed. The message is generated
 *      by calling snprintf as follows:
 *      snprintf(buffer, size, format, arg0, arg1, arg2, arg3)
 *      where format and arg0..arg3 are the corresponding arguments to this
 *      method. This pointer is stored in the buffer, so the caller must
 *      ensure that its contents will not change over its lifetime in the
 *      trace.
 * \param arg0
 *      Argument to use when printing a message about this event.
 * \param arg1
 *      Argument to use when printing a message about this event.
 * \param arg2
 *      Argument to use when printing a message about this event.
 * \param arg3
 *      Argument to use when printing a message about this event.
 */
void TimeTrace::Buffer::record(uint64_t timestamp, const char* format,
        uint32_t arg0, uint32_t arg1, uint32_t arg2, uint32_t arg3)
{
    if (TimeTrace::activeReaders > 0) {
        return;
    }

    Event* event = &events[nextIndex];
    nextIndex = (nextIndex + 1) & BUFFER_MASK;

    // There used to be code here for prefetching the next few events,
    // in order to minimize cache misses on the array of events. However,
    // performance measurements indicate that this actually slows things
    // down by 2ns per invocation.
    // prefetch(event+1, NUM_PREFETCH*sizeof(Event));

    event->timestamp = timestamp;
    event->format = format;
    event->arg0 = arg0;
    event->arg1 = arg1;
    event->arg2 = arg2;
    event->arg3 = arg3;
}

/**
 * Return a string containing a printout of the records in the buffer.
 */
string TimeTrace::Buffer::getTrace()
{
    string s;
    std::vector<TimeTrace::Buffer*> buffers;
    buffers.push_back(this);
    printInternal(&buffers, &s);
    return s;
}

/**
 * Print all existing trace records to the system log.
 */
void TimeTrace::Buffer::printToLog()
{
    std::vector<TimeTrace::Buffer*> buffers;
    buffers.push_back(this);
    printInternal(&buffers, NULL);
}

/**
 * Discard any existing trace records.
 */
void TimeTrace::Buffer::reset()
{
    for (uint32_t i = 0; i < BUFFER_SIZE; i++) {
        if (events[i].format == NULL) {
            break;
        }
        events[i].format = NULL;
    }
    nextIndex = 0;
}

} // namespace RAMCloud<|MERGE_RESOLUTION|>--- conflicted
+++ resolved
@@ -158,11 +158,8 @@
 
         char message[1000];
 #if RAW_TIMESTAMP
-<<<<<<< HEAD
-=======
         // Use the absolute RDTSC timestamp to make the comparison against
         // the Linux kernel tracing output simpler.
->>>>>>> acee9cf0
         uint64_t ts = event->timestamp;
 #else
         double ns = Cycles::toSeconds(event->timestamp - startTime) * 1e09;
@@ -172,11 +169,7 @@
                 s->append("\n");
             }
 #if RAW_TIMESTAMP
-<<<<<<< HEAD
-            snprintf(message, sizeof(message), "%lu cycles (+%lu cycles): ",
-=======
             snprintf(message, sizeof(message), "%8lu cycles (+%6lu cycles): ",
->>>>>>> acee9cf0
                     ts, ts - prevTimestamp);
 #else
             snprintf(message, sizeof(message), "%8.1f ns (+%6.1f ns): ",
@@ -196,11 +189,7 @@
                      event->arg1, event->arg2, event->arg3);
 #pragma GCC diagnostic pop
 #if RAW_TIMESTAMP
-<<<<<<< HEAD
-            RAMCLOUD_LOG(NOTICE, "%lu cycles (+%lu cycles): %s",
-=======
             RAMCLOUD_LOG(NOTICE, "%8lu cycles (+%6lu cycles): %s",
->>>>>>> acee9cf0
                     ts, ts - prevTimestamp, message);
 #else
             RAMCLOUD_LOG(NOTICE, "%8.1f ns (+%6.1f ns): %s", ns, ns - prevTime,
