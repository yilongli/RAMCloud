/* Copyright (c) 2010-2012 Stanford University
 *
 * Permission to use, copy, modify, and distribute this software for any
 * purpose with or without fee is hereby granted, provided that the above
 * copyright notice and this permission notice appear in all copies.
 *
 * THE SOFTWARE IS PROVIDED "AS IS" AND THE AUTHOR(S) DISCLAIM ALL WARRANTIES
 * WITH REGARD TO THIS SOFTWARE INCLUDING ALL IMPLIED WARRANTIES OF
 * MERCHANTABILITY AND FITNESS. IN NO EVENT SHALL AUTHORS BE LIABLE FOR
 * ANY SPECIAL, DIRECT, INDIRECT, OR CONSEQUENTIAL DAMAGES OR ANY DAMAGES
 * WHATSOEVER RESULTING FROM LOSS OF USE, DATA OR PROFITS, WHETHER IN AN
 * ACTION OF CONTRACT, NEGLIGENCE OR OTHER TORTIOUS ACTION, ARISING OUT OF
 * OR IN CONNECTION WITH THE USE OR PERFORMANCE OF THIS SOFTWARE.
 */

#include "TestUtil.h"

#include "Segment.h"
#include "ServerRpcPool.h"
#include "Log.h"
#include "LogEntryTypes.h"
#include "Memory.h"
#include "Transport.h"

namespace RAMCloud {

class DoNothingHandlers : public Log::EntryHandlers {
  public:
    uint32_t getTimestamp(LogEntryType type, Buffer& buffer) { return 0; }
    bool checkLiveness(LogEntryType type, Buffer& buffer) { return true; }
    bool relocate(LogEntryType type, Buffer& oldBuffer,
                  HashTable::Reference newReference) { return true; }
};

/**
 * Unit tests for Log.
 */
class LogTest : public ::testing::Test {
  public:
    Context context;
    ServerId serverId;
    ServerList serverList;
    ReplicaManager replicaManager;
    SegmentManager::Allocator allocator;
    SegmentManager segmentManager;
    DoNothingHandlers entryHandlers;
    Log l;

    LogTest()
        : context(),
          serverId(ServerId(57, 0)),
          serverList(context),
          replicaManager(context, serverList, serverId, 0, NULL),
          allocator(4 * 8192, 8192, 8192),
          segmentManager(context, serverId, allocator, replicaManager, 1.0),
          entryHandlers(),
          l(context, entryHandlers, segmentManager, replicaManager, true)
    {
    }

  private:
    DISALLOW_COPY_AND_ASSIGN(LogTest);
};

TEST_F(LogTest, constructor_cleaner)
{
    TestLog::Enable _;
    Log l2(context, entryHandlers, segmentManager, replicaManager, false);
    EXPECT_NE(static_cast<LogSegment*>(NULL), l2.head);
    EXPECT_TRUE(l2.cleaner);
    EXPECT_EQ("sync: synced", TestLog::get());
}

TEST_F(LogTest, constructor_noCleaner)
{
    TestLog::Enable _;
    Log l2(context, entryHandlers, segmentManager, replicaManager, true);
    EXPECT_NE(static_cast<LogSegment*>(NULL), l2.head);
    EXPECT_FALSE(l2.cleaner);
    EXPECT_EQ("sync: synced", TestLog::get());
}

<<<<<<< HEAD
TEST_F(LogTest, append_basic) {
    char data[7000];
    LogSegment* oldHead = l.head;
=======
TEST_F(LogTest, allocateHead_lists) {
    Log l(context, serverId, 6 * 8192, 8192, 4298, NULL,
        Log::CLEANER_DISABLED);

    Segment* cleaned = new Segment(&l, false, NULL, l.allocateSegmentId(),
        l.getFromFreeList(false), 8192, NULL, LOG_ENTRY_TYPE_UNINIT,
        NULL, 0);
    l.cleanablePendingDigestList.push_back(*cleaned);

    Segment* cleanableNew = new Segment(&l, false, NULL, l.allocateSegmentId(),
        l.getFromFreeList(false), 8192, NULL, LOG_ENTRY_TYPE_UNINIT,
        NULL, 0);
    l.cleanableNewList.push_back(*cleanableNew);

    Segment* cleanable = new Segment(&l, false, NULL, l.allocateSegmentId(),
        l.getFromFreeList(false), 8192, NULL, LOG_ENTRY_TYPE_UNINIT,
        NULL, 0);
    l.cleanableList.push_back(*cleanable);

    Segment* freePending = new Segment(&l, false, NULL, l.allocateSegmentId(),
        l.getFromFreeList(false), 8192, NULL, LOG_ENTRY_TYPE_UNINIT,
        NULL, 0);
    l.freePendingDigestAndReferenceList.push_back(*freePending);

    l.allocateHead();

    EXPECT_EQ(0U, l.cleanablePendingDigestList.size());
    EXPECT_EQ(2U, l.cleanableNewList.size());
    EXPECT_EQ(1U, l.cleanableList.size());
    EXPECT_EQ(0U, l.freePendingDigestAndReferenceList.size());
    EXPECT_EQ(1U, l.freePendingReferenceList.size());

    const SegmentEntry *se = reinterpret_cast<const SegmentEntry*>(
        (const char *)l.head->getBaseAddress() + sizeof(SegmentEntry) +
        sizeof(SegmentHeader));
    EXPECT_EQ(LOG_ENTRY_TYPE_LOGDIGEST, se->type);
    EXPECT_EQ(LogDigest::getBytesFromCount(4), se->length);

    // Segments allocated above are deallocated in the Log destructor.
}
>>>>>>> 727d6419

    EXPECT_TRUE(l.append(LOG_ENTRY_TYPE_OBJ, data, sizeof(data)));
    EXPECT_EQ(oldHead, l.head);

    EXPECT_TRUE(l.append(LOG_ENTRY_TYPE_OBJ, data, sizeof(data)));
    EXPECT_NE(oldHead, l.head);
    oldHead = l.head;

    EXPECT_TRUE(l.append(LOG_ENTRY_TYPE_OBJ, data, sizeof(data)));
    EXPECT_NE(oldHead, l.head);
    oldHead = l.head;

    EXPECT_TRUE(l.append(LOG_ENTRY_TYPE_OBJ, data, sizeof(data)));
    EXPECT_NE(oldHead, l.head);
    oldHead = l.head;

    EXPECT_FALSE(l.append(LOG_ENTRY_TYPE_OBJ, data, sizeof(data)));
    EXPECT_EQ(oldHead, l.head);

    // getEntry()'s test ensures actual data gets there.
}

TEST_F(LogTest, append_tooBigToEverFit) {
    TestLog::Enable _;

    char data[8193];
    LogSegment* oldHead = l.head;

    EXPECT_FALSE(l.append(LOG_ENTRY_TYPE_OBJ, data, sizeof(data)));
    EXPECT_NE(oldHead, l.head);
    EXPECT_EQ("append: Entry too big to append to log: 8193 bytes",
        TestLog::get());
}

TEST_F(LogTest, free) {
    // Currently nothing to do - it just passes through to SegmentManager
}

TEST_F(LogTest, getEntry) {
    uint64_t data = 0x123456789ABCDEF0UL;
    Buffer sourceBuffer;
    sourceBuffer.appendTo(&data, sizeof(data));
    HashTable::Reference reference;
    EXPECT_TRUE(l.append(LOG_ENTRY_TYPE_OBJ, sourceBuffer, false, reference));

    LogEntryType type;
    Buffer buffer;
    type = l.getEntry(reference, buffer);
    EXPECT_EQ(LOG_ENTRY_TYPE_OBJ, type);
    EXPECT_EQ(sizeof(data), buffer.getTotalLength());
    EXPECT_EQ(data, *buffer.getStart<uint64_t>());
}

TEST_F(LogTest, sync) {
    TestLog::Enable _;
    l.sync();
    EXPECT_EQ("sync: synced", TestLog::get());
}

TEST_F(LogTest, getHeadPosition) {
    EXPECT_EQ(Log::Position(0, 44), l.getHeadPosition());

    char data[1000];
    l.append(LOG_ENTRY_TYPE_OBJ, data, sizeof(data));
    EXPECT_EQ(Log::Position(0, 1047), l.getHeadPosition());

    while (l.getHeadPosition().getSegmentId() == 0)
        l.append(LOG_ENTRY_TYPE_OBJ, data, sizeof(data));

    EXPECT_EQ(Log::Position(1, 1047), l.getHeadPosition());
}

<<<<<<< HEAD
TEST_F(LogTest, getSegmentId) {
    Buffer buffer;
    char data[1000];
    buffer.appendTo(data, sizeof(data));
    HashTable::Reference reference;

    int zero = 0, one = 0, other = 0;
    while (l.getHeadPosition().getSegmentId() == 0) {
        EXPECT_TRUE(l.append(LOG_ENTRY_TYPE_OBJ, buffer, false, reference));
        switch (l.getSegmentId(reference)) {
            case 0: zero++; break;
            case 1: one++; break;
            default: other++; break;
        }
    }
=======
TEST_F(LogTest, getNewCleanableSegments) {
    Log l(context, serverId, 2 * 8192, 8192, 4298, NULL,
        Log::CLEANER_DISABLED);

    mockWallTimeValue = 1;

    SegmentVector out;
    l.getNewCleanableSegments(out);
    EXPECT_EQ(0U, out.size());

    Segment* cleanableNew = new Segment(&l, false, NULL, l.allocateSegmentId(),
        l.getFromFreeList(false), 8192, NULL, LOG_ENTRY_TYPE_UNINIT,
        NULL, 0);

    l.cleanableNewList.push_back(*cleanableNew);

    EXPECT_EQ(1U, l.cleanableNewList.size());
    EXPECT_EQ(0U, l.cleanableList.size());

    mockWallTimeValue = 9999;
    l.getNewCleanableSegments(out);
    EXPECT_EQ(1U, out.size());

    EXPECT_EQ(0U, l.cleanableNewList.size());
    EXPECT_EQ(1U, l.cleanableList.size());
>>>>>>> 727d6419

    EXPECT_EQ(8, zero);
    EXPECT_EQ(1, one);
    EXPECT_EQ(0, other);
}

TEST_F(LogTest, allocateHeadIfStillOn) {
    LogSegment* oldHead = l.head;
    l.allocateHeadIfStillOn(0UL);
    EXPECT_NE(oldHead, l.head);

<<<<<<< HEAD
    oldHead = l.head;
    l.allocateHeadIfStillOn(0UL);
    EXPECT_EQ(oldHead, l.head);
=======
TEST_F(LogTest, cleaningComplete) {
    Log l(context, serverId, 3 * 8192, 8192, 4298, NULL,
        Log::CLEANER_DISABLED);

    ServerRpcPoolInternal::currentEpoch = 5;

    Segment* cleanSeg = new Segment(&l, false, NULL, l.allocateSegmentId(),
        l.getFromFreeList(false), 8192, NULL, LOG_ENTRY_TYPE_UNINIT,
        NULL, 0);
    cleanSeg->close(NULL);

    Segment* liveSeg = new Segment(&l, false, NULL, l.allocateSegmentId(),
        l.getFromFreeList(false), 8192, NULL, LOG_ENTRY_TYPE_UNINIT,
        NULL, 0);

    l.cleaningInto(liveSeg);

    SegmentVector clean;
    l.cleanableList.push_back(*cleanSeg);
    clean.push_back(cleanSeg);

    std::vector<void*> empty;
    l.cleaningComplete(clean, empty);

    EXPECT_EQ(1U, l.cleanablePendingDigestList.size());
    EXPECT_EQ(1U, l.freePendingDigestAndReferenceList.size());
    EXPECT_EQ(0U, l.cleanableList.size());
    EXPECT_EQ(6U, ServerRpcPoolInternal::currentEpoch);
    EXPECT_EQ(5U, cleanSeg->cleanedEpoch);

    // ensure that segments aren't freed until possibly conflicting RPCs
    // are gone
    l.freePendingDigestAndReferenceList.erase(
        l.freePendingDigestAndReferenceList.iterator_to(*cleanSeg));
    l.freePendingReferenceList.push_back(*cleanSeg);
    ServerRpcPool<TestServerRpc> pool;
    TestServerRpc* rpc = pool.construct();
    clean.pop_back();
    cleanSeg->cleanedEpoch = 6;
    l.cleaningComplete(clean, empty);
    EXPECT_EQ(1U, l.freePendingReferenceList.size());

    pool.destroy(rpc);
    l.cleaningComplete(clean, empty);
    EXPECT_EQ(0U, l.freePendingReferenceList.size());

    // check returning unused segments memory
    clean.clear();
    void* toFreeAgain = l.freeList.back();
    l.freeList.pop_back();
    empty.push_back(toFreeAgain);
    l.cleaningComplete(clean, empty);
    EXPECT_EQ(toFreeAgain, l.freeList.back());

    // Segments above are deallocated by log destructor
>>>>>>> 727d6419
}

TEST_F(LogTest, containsSegment) {
    EXPECT_TRUE(l.containsSegment(0));
    EXPECT_FALSE(l.containsSegment(1));

    char data[1000];
    while (l.getHeadPosition().getSegmentId() == 0)
        l.append(LOG_ENTRY_TYPE_OBJ, data, sizeof(data));

    EXPECT_TRUE(l.containsSegment(0));
    EXPECT_TRUE(l.containsSegment(1));
    EXPECT_FALSE(l.containsSegment(2));
}

TEST_F(LogTest, buildReference) {
    HashTable::Reference r = l.buildReference(0x123456U, 0x789ABCU);
    EXPECT_EQ(0x123456789ABCUL, r.get());
}

TEST_F(LogTest, referenceToSlot) {
    HashTable::Reference r(0x123456789ABCUL);
    EXPECT_EQ(0x123456U, l.referenceToSlot(r));
}

TEST_F(LogTest, referenceToOffset) {
    HashTable::Reference r(0x123456789ABCUL);
    EXPECT_EQ(0x789ABCU, l.referenceToOffset(r));
}

} // namespace RAMCloud<|MERGE_RESOLUTION|>--- conflicted
+++ resolved
@@ -50,7 +50,7 @@
         : context(),
           serverId(ServerId(57, 0)),
           serverList(context),
-          replicaManager(context, serverList, serverId, 0, NULL),
+          replicaManager(context, serverList, serverId, 0),
           allocator(4 * 8192, 8192, 8192),
           segmentManager(context, serverId, allocator, replicaManager, 1.0),
           entryHandlers(),
@@ -80,52 +80,9 @@
     EXPECT_EQ("sync: synced", TestLog::get());
 }
 
-<<<<<<< HEAD
 TEST_F(LogTest, append_basic) {
     char data[7000];
     LogSegment* oldHead = l.head;
-=======
-TEST_F(LogTest, allocateHead_lists) {
-    Log l(context, serverId, 6 * 8192, 8192, 4298, NULL,
-        Log::CLEANER_DISABLED);
-
-    Segment* cleaned = new Segment(&l, false, NULL, l.allocateSegmentId(),
-        l.getFromFreeList(false), 8192, NULL, LOG_ENTRY_TYPE_UNINIT,
-        NULL, 0);
-    l.cleanablePendingDigestList.push_back(*cleaned);
-
-    Segment* cleanableNew = new Segment(&l, false, NULL, l.allocateSegmentId(),
-        l.getFromFreeList(false), 8192, NULL, LOG_ENTRY_TYPE_UNINIT,
-        NULL, 0);
-    l.cleanableNewList.push_back(*cleanableNew);
-
-    Segment* cleanable = new Segment(&l, false, NULL, l.allocateSegmentId(),
-        l.getFromFreeList(false), 8192, NULL, LOG_ENTRY_TYPE_UNINIT,
-        NULL, 0);
-    l.cleanableList.push_back(*cleanable);
-
-    Segment* freePending = new Segment(&l, false, NULL, l.allocateSegmentId(),
-        l.getFromFreeList(false), 8192, NULL, LOG_ENTRY_TYPE_UNINIT,
-        NULL, 0);
-    l.freePendingDigestAndReferenceList.push_back(*freePending);
-
-    l.allocateHead();
-
-    EXPECT_EQ(0U, l.cleanablePendingDigestList.size());
-    EXPECT_EQ(2U, l.cleanableNewList.size());
-    EXPECT_EQ(1U, l.cleanableList.size());
-    EXPECT_EQ(0U, l.freePendingDigestAndReferenceList.size());
-    EXPECT_EQ(1U, l.freePendingReferenceList.size());
-
-    const SegmentEntry *se = reinterpret_cast<const SegmentEntry*>(
-        (const char *)l.head->getBaseAddress() + sizeof(SegmentEntry) +
-        sizeof(SegmentHeader));
-    EXPECT_EQ(LOG_ENTRY_TYPE_LOGDIGEST, se->type);
-    EXPECT_EQ(LogDigest::getBytesFromCount(4), se->length);
-
-    // Segments allocated above are deallocated in the Log destructor.
-}
->>>>>>> 727d6419
 
     EXPECT_TRUE(l.append(LOG_ENTRY_TYPE_OBJ, data, sizeof(data)));
     EXPECT_EQ(oldHead, l.head);
@@ -198,7 +155,6 @@
     EXPECT_EQ(Log::Position(1, 1047), l.getHeadPosition());
 }
 
-<<<<<<< HEAD
 TEST_F(LogTest, getSegmentId) {
     Buffer buffer;
     char data[1000];
@@ -214,33 +170,6 @@
             default: other++; break;
         }
     }
-=======
-TEST_F(LogTest, getNewCleanableSegments) {
-    Log l(context, serverId, 2 * 8192, 8192, 4298, NULL,
-        Log::CLEANER_DISABLED);
-
-    mockWallTimeValue = 1;
-
-    SegmentVector out;
-    l.getNewCleanableSegments(out);
-    EXPECT_EQ(0U, out.size());
-
-    Segment* cleanableNew = new Segment(&l, false, NULL, l.allocateSegmentId(),
-        l.getFromFreeList(false), 8192, NULL, LOG_ENTRY_TYPE_UNINIT,
-        NULL, 0);
-
-    l.cleanableNewList.push_back(*cleanableNew);
-
-    EXPECT_EQ(1U, l.cleanableNewList.size());
-    EXPECT_EQ(0U, l.cleanableList.size());
-
-    mockWallTimeValue = 9999;
-    l.getNewCleanableSegments(out);
-    EXPECT_EQ(1U, out.size());
-
-    EXPECT_EQ(0U, l.cleanableNewList.size());
-    EXPECT_EQ(1U, l.cleanableList.size());
->>>>>>> 727d6419
 
     EXPECT_EQ(8, zero);
     EXPECT_EQ(1, one);
@@ -249,70 +178,16 @@
 
 TEST_F(LogTest, allocateHeadIfStillOn) {
     LogSegment* oldHead = l.head;
-    l.allocateHeadIfStillOn(0UL);
-    EXPECT_NE(oldHead, l.head);
-
-<<<<<<< HEAD
-    oldHead = l.head;
-    l.allocateHeadIfStillOn(0UL);
+    l.allocateHeadIfStillOn({0UL});
+    EXPECT_NE(oldHead, l.head);
+
+    oldHead = l.head;
+    l.allocateHeadIfStillOn({});
+    EXPECT_NE(oldHead, l.head);
+
+    oldHead = l.head;
+    l.allocateHeadIfStillOn({0UL});
     EXPECT_EQ(oldHead, l.head);
-=======
-TEST_F(LogTest, cleaningComplete) {
-    Log l(context, serverId, 3 * 8192, 8192, 4298, NULL,
-        Log::CLEANER_DISABLED);
-
-    ServerRpcPoolInternal::currentEpoch = 5;
-
-    Segment* cleanSeg = new Segment(&l, false, NULL, l.allocateSegmentId(),
-        l.getFromFreeList(false), 8192, NULL, LOG_ENTRY_TYPE_UNINIT,
-        NULL, 0);
-    cleanSeg->close(NULL);
-
-    Segment* liveSeg = new Segment(&l, false, NULL, l.allocateSegmentId(),
-        l.getFromFreeList(false), 8192, NULL, LOG_ENTRY_TYPE_UNINIT,
-        NULL, 0);
-
-    l.cleaningInto(liveSeg);
-
-    SegmentVector clean;
-    l.cleanableList.push_back(*cleanSeg);
-    clean.push_back(cleanSeg);
-
-    std::vector<void*> empty;
-    l.cleaningComplete(clean, empty);
-
-    EXPECT_EQ(1U, l.cleanablePendingDigestList.size());
-    EXPECT_EQ(1U, l.freePendingDigestAndReferenceList.size());
-    EXPECT_EQ(0U, l.cleanableList.size());
-    EXPECT_EQ(6U, ServerRpcPoolInternal::currentEpoch);
-    EXPECT_EQ(5U, cleanSeg->cleanedEpoch);
-
-    // ensure that segments aren't freed until possibly conflicting RPCs
-    // are gone
-    l.freePendingDigestAndReferenceList.erase(
-        l.freePendingDigestAndReferenceList.iterator_to(*cleanSeg));
-    l.freePendingReferenceList.push_back(*cleanSeg);
-    ServerRpcPool<TestServerRpc> pool;
-    TestServerRpc* rpc = pool.construct();
-    clean.pop_back();
-    cleanSeg->cleanedEpoch = 6;
-    l.cleaningComplete(clean, empty);
-    EXPECT_EQ(1U, l.freePendingReferenceList.size());
-
-    pool.destroy(rpc);
-    l.cleaningComplete(clean, empty);
-    EXPECT_EQ(0U, l.freePendingReferenceList.size());
-
-    // check returning unused segments memory
-    clean.clear();
-    void* toFreeAgain = l.freeList.back();
-    l.freeList.pop_back();
-    empty.push_back(toFreeAgain);
-    l.cleaningComplete(clean, empty);
-    EXPECT_EQ(toFreeAgain, l.freeList.back());
-
-    // Segments above are deallocated by log destructor
->>>>>>> 727d6419
 }
 
 TEST_F(LogTest, containsSegment) {
