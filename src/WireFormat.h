/* Copyright (c) 2010-2013 Stanford University
 *
 * Permission to use, copy, modify, and distribute this software for any
 * purpose with or without fee is hereby granted, provided that the above
 * copyright notice and this permission notice appear in all copies.
 *
 * THE SOFTWARE IS PROVIDED "AS IS" AND THE AUTHOR(S) DISCLAIM ALL WARRANTIES
 * WITH REGARD TO THIS SOFTWARE INCLUDING ALL IMPLIED WARRANTIES OF
 * MERCHANTABILITY AND FITNESS. IN NO EVENT SHALL AUTHORS BE LIABLE FOR
 * ANY SPECIAL, DIRECT, INDIRECT, OR CONSEQUENTIAL DAMAGES OR ANY DAMAGES
 * WHATSOEVER RESULTING FROM LOSS OF USE, DATA OR PROFITS, WHETHER IN AN
 * ACTION OF CONTRACT, NEGLIGENCE OR OTHER TORTIOUS ACTION, ARISING OUT OF
 * OR IN CONNECTION WITH THE USE OR PERFORMANCE OF THIS SOFTWARE.
 */

/**
 * \file
 * This file defines all the information related to the "wire format" for
 * RAMCloud remote procedure calls (i.e. the bits that are transmitted in
 * requests and responses).
 */

#ifndef RAMCLOUD_WIREFORMAT_H
#define RAMCLOUD_WIREFORMAT_H

#include "Common.h"
#include "LogMetadata.h"
#include "RejectRules.h"
#include "Segment.h"
#include "Status.h"

namespace RAMCloud { namespace WireFormat {

/**
 * Selects the particular service that will handle a given rpc.
 * A rpc may only be sent to one particular service; see ServiceMask for
 * situations dealing with sets of services on a particular Server.
 */
enum ServiceType {
    MASTER_SERVICE,
    BACKUP_SERVICE,
    COORDINATOR_SERVICE,
    PING_SERVICE,
    MEMBERSHIP_SERVICE,
    INVALID_SERVICE, // One higher than the max.
};

/**
 * Bits masked together to describe multiple services. These should never be
 * used other than for (de-)serialization to/from ServiceMasks which provide
 * a higher-level interface.
 */
typedef uint32_t SerializedServiceMask;
static_assert(INVALID_SERVICE < (sizeof(SerializedServiceMask) * 8),
              "SerializedServiceMask too small to represent all ServiceTypes.");

/**
 * This enum defines the choices for the "opcode" field in RPC
 * headers, which selects a particular operation to perform.  Each
 * RAMCloud service implements a subset of these operations.  If you
 * change this table you must also reflect the changes in the following
 * locations:
 * - The method opcodeSymbol in WireFormat.cc.
 * - WireFormatTest.cc's out-of-range test, if ILLEGAL_RPC_TYPE was changed.
 */
enum Opcode {
    PING                      = 7,
    PROXY_PING                = 8,
    KILL                      = 9,
    CREATE_TABLE              = 10,
    GET_TABLE_ID              = 11,
    DROP_TABLE                = 12,
    READ                      = 13,
    WRITE                     = 14,
    REMOVE                    = 15,
    ENLIST_SERVER             = 16,
    GET_SERVER_LIST           = 17,
    GET_TABLET_MAP            = 18,
    RECOVER                   = 19,
    HINT_SERVER_CRASHED       = 20,
    RECOVERY_MASTER_FINISHED  = 21,
    ENUMERATE                 = 22,
    SET_MASTER_RECOVERY_INFO  = 23,
    FILL_WITH_TEST_DATA       = 24,
    MULTI_OP                  = 25,
    GET_METRICS               = 26,
    BACKUP_FREE               = 28,
    BACKUP_GETRECOVERYDATA    = 29,
    BACKUP_STARTREADINGDATA   = 31,
    BACKUP_WRITE              = 32,
    BACKUP_RECOVERYCOMPLETE   = 33,
    BACKUP_QUIESCE            = 34,
    UPDATE_SERVER_LIST        = 35,
    BACKUP_STARTPARTITION     = 36,
    DROP_TABLET_OWNERSHIP     = 39,
    TAKE_TABLET_OWNERSHIP     = 40,
    GET_HEAD_OF_LOG           = 42,
    INCREMENT                 = 43,
    PREP_FOR_MIGRATION        = 44,
    RECEIVE_MIGRATION_DATA    = 45,
    REASSIGN_TABLET_OWNERSHIP = 46,
    MIGRATE_TABLET            = 47,
    IS_REPLICA_NEEDED         = 48,
    SPLIT_TABLET              = 49,
    GET_SERVER_STATISTICS     = 50,
    SET_RUNTIME_OPTION        = 51,
    GET_SERVER_CONFIG         = 52,
    GET_LOG_METRICS           = 53,
    VERIFY_MEMBERSHIP         = 55,
    GET_RUNTIME_OPTION        = 56,
    SERVER_CONTROL            = 57,
<<<<<<< HEAD
    READ_KEYS_AND_VALUE       = 58,
=======
    GET_SERVER_ID             = 58,
>>>>>>> 925262bf
    ILLEGAL_RPC_TYPE          = 59,  // 1 + the highest legitimate Opcode
};

/**
 * This enum defines the different types of control operations
 * that could be used with SERVER_CONTROL RPC. Any new control
 * op should be added here.
 */
enum ControlOp {
    START_DISPATCH_PROFILER     = 1000,
    STOP_DISPATCH_PROFILER      = 1001,
    DUMP_DISPATCH_PROFILE       = 1002,
};

/**
 * Each RPC request starts with this structure.
 */
struct RequestCommon {
    uint16_t opcode;              /// Opcode of operation to be performed.
    uint16_t service;             /// ServiceType to invoke for this rpc.
} __attribute__((packed));

/**
 * Some RPCs include an explicit server id in the header, to detect
 * situations where a new server starts up with the same locator as an old
 * dead server; RPCs intended for the old server must be rejected by
 * the new server.
 */
struct RequestCommonWithId {
    uint16_t opcode;              /// Opcode of operation to be performed.
    uint16_t service;             /// ServiceType to invoke for this rpc.
    uint64_t targetId;            /// ServerId for which this RPC is
                                  /// intended. 0 means "ignore this field":
                                  /// for convenience during testing.
} __attribute__((packed));

/**
 * Each RPC response starts with this structure.
 */
struct ResponseCommon {
    Status status;                // Indicates whether the operation
                                  // succeeded; if not, it explains why.
} __attribute__((packed));

/**
 * When the response status is STATUS_RETRY, the full response looks like
 * this (it contains extra information for use by the requesting client).
 */
struct RetryResponse {
    ResponseCommon common;
    uint32_t minDelayMicros;      // Lower bound on client delay, in
                                  // microseconds.
    uint32_t maxDelayMicros;      // Upper bound on client delay, in
                                  // microseconds. The client should choose
                                  // a random number between minDelayMicros
                                  // and maxDelayMicros, and wait that long
                                  // before retrying the RPC.
    uint32_t messageLength;       // Number of bytes in a message that
                                  // describes the reason for the retry.
                                  // 0 means there is no message.
                                  // The message itself immediately follows
                                  // this header, and it must include a
                                  // terminating null character, which is
                                  // included in messageLength.
} __attribute__((packed));


// For each RPC there is a structure below, which contains the following:
//   * A field "opcode" defining the Opcode used in requests.
//   * A field "service" defining the ServiceType to use in requests.
//   * A struct Request, which defines the fixed fields in the header for
//     requests.
//   * A struct Response, which defines the header for responses to this
//     RPC.
// For details on the meaning of the individual fields in Request and
// Response structures, see the wrapper methods used to invoke the RPC
// (for example, for Read, see RamCloud::read); for the most part,
// arguments to the wrapper methods are passed directly to the corresponding
// fields of the Request structure, and fields of the Response are returned
// as results of the wrapper method.
//
// All structs are packed so that they have a standard byte representation.
// All fields are little endian.

// The RPCs below are in alphabetical order

struct BackupFree {
    static const Opcode opcode = BACKUP_FREE;
    static const ServiceType service = BACKUP_SERVICE;
    struct Request {
        RequestCommonWithId common;
        uint64_t masterId;      ///< Server Id from whom the request is coming.
        uint64_t segmentId;     ///< Target segment to discard from backup.
    } __attribute__((packed));
    struct Response {
        ResponseCommon common;
    } __attribute__((packed));
};

struct BackupGetRecoveryData {
    static const Opcode opcode = BACKUP_GETRECOVERYDATA;
    static const ServiceType service = BACKUP_SERVICE;
    struct Request {
        RequestCommonWithId common;
        uint64_t recoveryId;    ///< Identifies the recovery for which the
                                ///< recovery segment is requested.
        uint64_t masterId;      ///< Server Id from whom the request is coming.
        uint64_t segmentId;     ///< Target segment to get data from.
        uint64_t partitionId;   ///< Partition id of :ecovery segment to fetch.
    } __attribute__((packed));
    struct Response {
        Response()
            : common()
            , certificate()
        {}
        Response(const ResponseCommon& common,
                 const Segment::Certificate& certificate)
            : common(common)
            , certificate(certificate)
        {}
        ResponseCommon common;
        Segment::Certificate certificate; ///< Certificate for the segment
                                          ///< which follows this fields in
                                          ///< the response field. Used by
                                          ///< master to iterate over the
                                          ///< segment.
    } __attribute__((packed));
};

// Note: this RPC is supported by the coordinator service as well as backups.
struct BackupQuiesce {
    static const Opcode opcode = BACKUP_QUIESCE;
    static const ServiceType service = BACKUP_SERVICE;
    struct Request {
        RequestCommonWithId common;
    } __attribute__((packed));
    struct Response {
        ResponseCommon common;
    } __attribute__((packed));
};

struct BackupRecoveryComplete {
    static const Opcode opcode = BACKUP_RECOVERYCOMPLETE;
    static const ServiceType service = BACKUP_SERVICE;
    struct Request {
        RequestCommonWithId common;
        uint64_t masterId;      ///< Server Id which was recovered.
    } __attribute__((packed));
    struct Response {
        ResponseCommon common;
    } __attribute__((packed));
};

struct BackupStartReadingData {
    static const Opcode opcode = BACKUP_STARTREADINGDATA;
    static const ServiceType service = BACKUP_SERVICE;
    struct Request {
        RequestCommonWithId common;
        uint64_t recoveryId;       ///< Identifies the recovery for which
                                   ///< information should be returned and
                                   ///< recovery segments should be built.
        uint64_t masterId;         ///< Server Id from whom the request is
                                   ///< coming.
        uint32_t partitionsLength; ///< Number of bytes in the partition map.
                                   ///< The bytes of the partition map follow
                                   ///< immediately after this header. See
                                   ///< ProtoBuf::Tablets.
    } __attribute__((packed));
    struct Response {
        ResponseCommon common;
        uint32_t replicaCount;         ///< Number of entries in the replica
                                       ///< list following this header.
        uint32_t primaryReplicaCount;  ///< Count of segment replicas that are
                                       ///< primary. These appear at the start
                                       ///< of the replica list.
        uint32_t digestBytes;          ///< Number of bytes for optional
                                       ///< LogDigest.
        uint64_t digestSegmentId;      ///< SegmentId the LogDigest came from.
        uint64_t digestSegmentEpoch;   ///< Segment epoch of the replica from
                                       ///< which the digest was taken. Used
                                       ///< by the coordinator to determine if
                                       ///< the replica might have been
                                       ///< inconsistent. If it might've been
                                       ///< this digest will be discarded
                                       ///< by the coordinator for safety.
        uint32_t tableStatsBytes;      ///< Byte length of TableStats::Digest
                                       ///< that go after the LogDigest
        // An array of segmentIdCount replicas follows.
        // Each entry is a Replica (see below).
        //
        // If logDigestBytes != 0, then a serialised LogDigest follows
        // immediately after the replica list.
        // If tableStatsBytes != 0, then a TableStats::Digest follows.
    } __attribute__((packed));
    /// Used in the Response to report which replicas the backup has.
    struct Replica {
        uint64_t segmentId;        ///< The segment ID.
        uint64_t segmentEpoch;     ///< Epoch for the segment that the replica
                                   ///< was most recently updated in. Used by
                                   ///< the coordinator to filter out stale
                                   ///< replicas from the log.
        bool closed;               ///< Whether the replica was marked as
                                   ///< closed on the backup. If it was it
                                   ///< is inherently consistent and can be
                                   ///< used without scrutiny during recovery.
        friend bool operator==(const Replica& left, const Replica& right) {
            return left.segmentId == right.segmentId &&
                   left.segmentEpoch == right.segmentEpoch &&
                   left.closed == right.closed;
        }
    } __attribute__((packed));
};

struct BackupStartPartitioningReplicas {
    static const Opcode opcode = BACKUP_STARTPARTITION;
    static const ServiceType service = BACKUP_SERVICE;
    struct Request {
        RequestCommonWithId common;
        uint64_t recoveryId;       ///< Identifies the recovery for which
                                   ///< information should be returned and
                                   ///< recovery segments should be built.
        uint64_t masterId;         ///< Server Id from whom the request is
                                   ///< coming.
        uint32_t partitionsLength; ///< Number of bytes in the partition map.
                                   ///< The bytes of the partition map follow
                                   ///< immediately after this header. See
                                   ///< ProtoBuf::Tablets.
    } __attribute__((packed));
    struct Response {
        ResponseCommon common;
    } __attribute__((packed));
};

struct BackupWrite {
    static const Opcode opcode = BACKUP_WRITE;
    static const ServiceType service = BACKUP_SERVICE;
    struct Request {
        Request()
            : common()
            , masterId()
            , segmentId()
            , segmentEpoch()
            , offset()
            , length()
            , open()
            , close()
            , primary()
            , certificateIncluded()
            , certificate()
        {}
        Request(const RequestCommonWithId& common,
                uint64_t masterId,
                uint64_t segmentId,
                uint64_t segmentEpoch,
                uint32_t offset,
                uint32_t length,
                bool open,
                bool close,
                bool primary,
                bool certificateIncluded,
                const Segment::Certificate& certificate)
            : common(common)
            , masterId(masterId)
            , segmentId(segmentId)
            , segmentEpoch(segmentEpoch)
            , offset(offset)
            , length(length)
            , open(open)
            , close(close)
            , primary(primary)
            , certificateIncluded(certificateIncluded)
            , certificate(certificate)
        {}
        RequestCommonWithId common;
        uint64_t masterId;        ///< Server from whom the request is coming.
        uint64_t segmentId;       ///< Target segment to update.
        uint64_t segmentEpoch;    ///< Epoch for the segment that the replica
                                  ///< is being updated in. Used by
                                  ///< the coordinator to filter out stale
                                  ///< replicas from the log.
        uint32_t offset;          ///< Offset into this segment to write at.
        uint32_t length;          ///< Number of bytes to write.
        bool open;                ///< If open request.
        bool close;               ///< If close request.
        bool primary;             ///< If this replica should be considered
                                  ///< a primary and loaded immediately on
                                  ///< the start of recovery.
        bool certificateIncluded; ///< If false #certificate is undefined, if
                                  ///< true then it includes a valid certificate
                                  ///< that should be placed in the segment
                                  ///< after the data from this write.
        Segment::Certificate certificate; ///< Certificate which should be
                                          ///< written to storage
                                          ///< following the data included
                                          ///< in this rpc.
        // Opaque byte string follows with data to write.
    } __attribute__((packed));
    struct Response {
        ResponseCommon common;
    } __attribute__((packed));
};

struct CreateTable {
    static const Opcode opcode = CREATE_TABLE;
    static const ServiceType service = COORDINATOR_SERVICE;
    struct Request {
        RequestCommon common;
        uint32_t nameLength;          // Number of bytes in the name,
                                      // including terminating NULL
                                      // character. The bytes of the name
                                      // follow immediately after this header.
        uint32_t serverSpan;          // The number of servers across which
                                      // this table will be divided.
    } __attribute__((packed));
    struct Response {
        ResponseCommon common;
        uint64_t tableId;             // The id of the created table.
    } __attribute__((packed));
};

struct DropTable {
    static const Opcode opcode = DROP_TABLE;
    static const ServiceType service = COORDINATOR_SERVICE;
    struct Request {
        RequestCommon common;
        uint32_t nameLength;          // Number of bytes in the name,
                                      // including terminating NULL
                                      // character. The bytes of the name
                                      // follow immediately after this header.
    } __attribute__((packed));
    struct Response {
        ResponseCommon common;
    } __attribute__((packed));
};

struct DropTabletOwnership {
    static const Opcode opcode = DROP_TABLET_OWNERSHIP;
    static const ServiceType service = MASTER_SERVICE;
    struct Request {
        RequestCommonWithId common;
        uint64_t tableId;
        uint64_t firstKeyHash;
        uint64_t lastKeyHash;
    } __attribute__((packed));
    struct Response {
        ResponseCommon common;
    } __attribute__((packed));
};

struct EnlistServer {
    static const Opcode opcode = ENLIST_SERVER;
    static const ServiceType service = COORDINATOR_SERVICE;
    struct Request {
        RequestCommon common;
        /// Server id this server used to operate at; the coordinator must
        /// make sure this server is removed from the cluster before
        /// enlisting the calling server.
        uint64_t replacesId;
        SerializedServiceMask serviceMask; ///< Which services are available
                                           ///< on the enlisting server.
        uint32_t readSpeed;                /// MB/s read speed if a BACKUP
        /// Number of bytes in the serviceLocator, including terminating NULL
        /// character.  The bytes of the service locator follow immediately
        /// after this header.
        uint32_t serviceLocatorLength;
    } __attribute__((packed));
    struct Response {
        ResponseCommon common;
        uint64_t serverId;               /// Unique ServerId assigned to this
                                         /// enlisting server process.
    } __attribute__((packed));
};

struct Enumerate {
    static const Opcode opcode = ENUMERATE;
    static const ServiceType service = MASTER_SERVICE;
    struct Request {
        RequestCommon common;
        uint64_t tableId;
        bool keysOnly;              // False means that full objects are
                                    // returned, containing both keys and data.
                                    // True means that the returned objects have
                                    // been truncated so that the object data
                                    // (normally the last field of the object)
                                    // is omitted.
        uint64_t tabletFirstHash;
        uint32_t iteratorBytes;     // Size of iterator in bytes. The
                                    // actual iterator follows
                                    // immediately after this header.
                                    // See EnumerationIterator.
    } __attribute__((packed));
    struct Response {
        ResponseCommon common;
        uint64_t tabletFirstHash;
        uint32_t payloadBytes;      // Size of payload, where each object in
                                    // payload is a uint32_t size,
                                    // Object metadata, and key and data
                                    // blobs. The actual payload
                                    // follows immediately after this
                                    // header.
        uint32_t iteratorBytes;     // Size of iterator in bytes. The
                                    // actual iterator follows after
                                    // the payload. See
                                    // EnumerationIterator.
    } __attribute__((packed));
};

struct FillWithTestData {
    static const Opcode opcode = FILL_WITH_TEST_DATA;
    static const ServiceType service = MASTER_SERVICE;
    struct Request {
        RequestCommon common;
        uint32_t numObjects;        // Number of objects to add to tables
                                    // in round-robin fashion.
        uint32_t objectSize;        // Size of each object to add.
    } __attribute__((packed));
    struct Response {
        ResponseCommon common;
    } __attribute__((packed));
};

struct GetHeadOfLog {
    static const Opcode opcode = GET_HEAD_OF_LOG;
    static const ServiceType service = MASTER_SERVICE;
    struct Request {
        RequestCommonWithId common;
    } __attribute__((packed));
    struct Response {
        ResponseCommon common;
        uint64_t headSegmentId;     // ID of head segment in the log.
        uint32_t headSegmentOffset; // Byte offset of head within the segment.
    } __attribute__((packed));
};

struct GetLogMetrics {
    static const Opcode opcode = GET_LOG_METRICS;
    static const ServiceType service = MASTER_SERVICE;
    struct Request {
        RequestCommon common;
    } __attribute__((packed));
    struct Response {
        ResponseCommon common;
        uint32_t logMetricsLength; // Number of bytes in the log metrics
                                   // protocol buffer immediately follow-
                                   // ing this header.
    } __attribute__((packed));
};

struct GetMetrics {
    static const Opcode opcode = Opcode::GET_METRICS;
    static const ServiceType service = PING_SERVICE;
    struct Request {
        RequestCommon common;
    } __attribute__((packed));
    struct Response {
        ResponseCommon common;
        uint32_t messageLength;    // Number of bytes in a
                                   // ProtoBuf::MetricList message that
                                   // follows immediately after this
                                   // header.
        // Variable-length byte string containing ProtoBuf::MetricList
        // follows.
    } __attribute__((packed));
};

struct GetRuntimeOption {
    static const Opcode opcode = GET_RUNTIME_OPTION;
    static const ServiceType service = COORDINATOR_SERVICE;
    struct Request {
        RequestCommon common;
        uint32_t optionLength; // Number of bytes in the name of the option
                               // to read including terminating NULL character.
                               // The actual bytes follow immediately after
                               // this header structure.
    } __attribute__((packed));
    struct Response {
        ResponseCommon common;
        uint32_t valueLength;  // Number of bytes in string representing the
                               // value of corresponding option including
                               // terminating NULL character.  The actual
                               // bytes follow immediately after this header.
    } __attribute__((packed));
};

struct GetServerConfig {
    static const Opcode opcode = GET_SERVER_CONFIG;
    static const ServiceType service = MEMBERSHIP_SERVICE;
    struct Request {
        RequestCommon common;
    } __attribute__((packed));
    struct Response {
        ResponseCommon common;
        uint32_t serverConfigLength;   // Number of bytes in the server config
                                       // protocol buffer immediately follow-
                                       // ing this header.
    } __attribute__((packed));
};

struct GetServerId {
    static const Opcode opcode = GET_SERVER_ID;
    static const ServiceType service = PING_SERVICE;
    struct Request {
        RequestCommon common;
    } __attribute__((packed));
    struct Response {
        ResponseCommon common;
        uint64_t serverId;             // ServerId of the server that
                                       // processed the request.
    } __attribute__((packed));
};

struct GetServerList {
    static const Opcode opcode = GET_SERVER_LIST;
    static const ServiceType service = COORDINATOR_SERVICE;
    struct Request {
        RequestCommon common;
        SerializedServiceMask serviceMask; ///< Only get servers with specified
                                           ///< services.
    } __attribute__((packed));
    struct Response {
        ResponseCommon common;
        uint32_t serverListLength; // Number of bytes in the server list.
                                   // The bytes of the server list follow
                                   // immediately after this header. See
                                   // ProtoBuf::ServerList.
    } __attribute__((packed));
};

struct GetServerStatistics {
    static const Opcode opcode = GET_SERVER_STATISTICS;
    static const ServiceType service = MASTER_SERVICE;
    struct Request {
        RequestCommon common;
    } __attribute__((packed));
    struct Response {
        ResponseCommon common;
        uint32_t serverStatsLength;// Number of bytes in the ServerStatistics
                                   // protobuf. The bytes of the protobuf
                                   // follow immediately after this header.
                                   // See ProtoBuf::Tablets.
    } __attribute__((packed));
};

struct GetTableId {
    static const Opcode opcode = GET_TABLE_ID;
    static const ServiceType service = COORDINATOR_SERVICE;
    struct Request {
        RequestCommon common;
        uint32_t nameLength;          // Number of bytes in the name,
                                      // including terminating NULL
                                      // character. The bytes of the name
                                      // follow immediately after this header.
    } __attribute__((packed));
    struct Response {
        ResponseCommon common;
        uint64_t tableId;
    } __attribute__((packed));
};

struct GetTabletMap {
    static const Opcode opcode = GET_TABLET_MAP;
    static const ServiceType service = COORDINATOR_SERVICE;
    struct Request {
        RequestCommon common;
    } __attribute__((packed));
    struct Response {
        ResponseCommon common;
        uint32_t tabletMapLength;  // Number of bytes in the tablet map.
                                   // The bytes of the tablet map follow
                                   // immediately after this header. See
                                   // ProtoBuf::Tablets.
    } __attribute__((packed));
};

struct HintServerCrashed {
    static const Opcode opcode = HINT_SERVER_CRASHED;
    static const ServiceType service = COORDINATOR_SERVICE;
    struct Request {
        RequestCommon common;
        uint64_t serverId;         // ServerId of the server suspected of being
                                   // dead. Poke it with a stick.
    } __attribute__((packed));
    struct Response {
        ResponseCommon common;
    } __attribute__((packed));
};

struct Increment {
    static const Opcode opcode = INCREMENT;
    static const ServiceType service = MASTER_SERVICE;
    struct Request {
        RequestCommon common;
        uint64_t tableId;
        uint16_t keyLength;           // Length of the key in bytes.
                                      // The actual bytes of the key follow
                                      // immediately after this header.
        int64_t incrementValue;       // Value that the object will be
                                      // incremented by.
        RejectRules rejectRules;
    } __attribute__((packed));
    struct Response {
        ResponseCommon common;
        uint64_t version;
        int64_t newValue;                // The new value of the object.
    } __attribute__((packed));
};

/**
 * Used by backups to determine if a particular replica is still needed
 * by a master.  This is only used in the case the backup has crashed, and
 * has since restarted.
 */
struct IsReplicaNeeded {
    static const Opcode opcode = IS_REPLICA_NEEDED;
    static const ServiceType service = MASTER_SERVICE;
    struct Request {
        RequestCommonWithId common;
        uint64_t backupServerId;
        uint64_t segmentId;
    } __attribute__((packed));
    struct Response {
        ResponseCommon common;
        bool needed;                // False if the master's segment is
                                    // fully replicated, true otherwise.
    } __attribute__((packed));
};

struct Kill {
    static const Opcode opcode = KILL;
    static const ServiceType service = PING_SERVICE;
    struct Request {
        RequestCommon common;
    } __attribute__((packed));
    struct Response {
        ResponseCommon common;
    } __attribute__((packed));
};

struct MigrateTablet {
    static const Opcode opcode = MIGRATE_TABLET;
    static const ServiceType service = MASTER_SERVICE;
    struct Request {
        RequestCommon common;
        uint64_t tableId;           // TabletId of the tablet to migrate.
        uint64_t firstKeyHash;      // First key of the tablet to migrate.
        uint64_t lastKeyHash;       // Last key of the tablet to migrate.
        uint64_t newOwnerMasterId;  // ServerId of the master to migrate to.
    } __attribute__((packed));
    struct Response {
        ResponseCommon common;
    } __attribute__((packed));
};

struct MultiOp {
    static const Opcode opcode = MULTI_OP;
    static const ServiceType service = MASTER_SERVICE;

    /// Type of Multi Operation
    /// Note: Make sure INVALID is always last.
    enum OpType { READ, REMOVE, WRITE, INVALID };

    struct Request {
        RequestCommon common;
        uint32_t count; // Number of Part structures following this.
        OpType type;

        struct ReadPart {
            uint64_t tableId;
            uint16_t keyLength;
            // In buffer: The actual key for this part
            // follows immediately after this.
            ReadPart(uint64_t tableId, uint16_t keyLength)
                : tableId(tableId), keyLength(keyLength) {}
        } __attribute__((packed));

        struct RemovePart {
            uint64_t tableId;
            uint16_t keyLength;
            RejectRules rejectRules;

            // In buffer: The actual key for this part
            // follows immediately after this.
            RemovePart(uint64_t tableId, uint16_t keyLength,
                       RejectRules rejectRules)
                : tableId(tableId)
                , keyLength(keyLength)
                , rejectRules(rejectRules)
            {
            }
        } __attribute__((packed));

// TODO(arjung): change this
        struct WritePart {
            uint64_t tableId;
            uint16_t keyLength;
            uint32_t valueLength;
            RejectRules rejectRules;

            // In buffer: The actual key and data for this part
            // follow immediately after this.
            WritePart(uint64_t tableId, uint16_t keyLength,
                      uint32_t valueLength, RejectRules rejectRules)
                : tableId(tableId)
                , keyLength(keyLength)
                , valueLength(valueLength)
                , rejectRules(rejectRules)
            {
            }
        } __attribute__((packed));
    } __attribute__((packed));
    struct Response {
        // RpcResponseCommon contains a status field. But it is not used in
        // multiRead since there is a separate status for each object returned.
        // Included here to fulfill requirements in common code.
        ResponseCommon common;
        uint32_t count; // Number of Part structures following this.

        struct ReadPart {
            // In buffer: Status/Part and object data go here. Object data are
            // a variable number of bytes (depending on data size.)

            // Each Response::Part contains the minimum object metadata we need
            // returned, followed by the object data itself.
            //
            // TODO(Ankita): This was a quick way to get multiRead working such
            // that it doesn't depend on unrelated Segment internals. A nicer
            // solution might be to construct segments on the master and send
            // those in the response. However, that'd currently incur an extra
            // copy. I doubt the copy would have much impact, but it's worth
            // considering. Not sending the whole object also means we lose the
            // checksum, but we weren't using it anyway.
            /// Status of the request

            Status status;

            /// Version of the object.
            uint64_t version;

            /// Length of the object data following this struct.
            uint32_t length;
        } __attribute__((packed));

        struct RemovePart {
            // Each Response::Part contains the Status for the newly written
            // object removed and the version.

            /// Status of the remove operation.
            Status status;

            /// Version of the object that was removed, if it existed.
            uint64_t version;
        } __attribute__((packed));

        struct WritePart {
            // Each Response::Part contains the Status for the newly written
            ///object returned and the version.

            /// Status of the write operation.
            Status status;

            /// Version of the written object.
            uint64_t version;
        } __attribute__((packed));
    } __attribute__((packed));
};

struct Ping {
    static const Opcode opcode = Opcode::PING;
    static const ServiceType service = PING_SERVICE;
    struct Request {
        RequestCommon common;
        uint64_t callerId;          // ServerId of the caller, or invalid
                                    // server id.
    } __attribute__((packed));
    struct Response {
        ResponseCommon common;
    } __attribute__((packed));
};

struct PrepForMigration {
    static const Opcode opcode = PREP_FOR_MIGRATION;
    static const ServiceType service = MASTER_SERVICE;
    struct Request {
        RequestCommonWithId common;
        uint64_t tableId;           // TableId of the tablet we'll move.
        uint64_t firstKeyHash;      // First key in the tablet range.
        uint64_t lastKeyHash;       // Last key in the tablet range.
        uint64_t expectedObjects;   // Expected number of objects to migrate.
        uint64_t expectedBytes;     // Expected total object bytes to migrate.
    } __attribute__((packed));
    struct Response {
        ResponseCommon common;
    } __attribute__((packed));
};

struct ProxyPing {
    static const Opcode opcode = PROXY_PING;
    static const ServiceType service = PING_SERVICE;
    struct Request {
        RequestCommon common;
        uint64_t serverId;             // ServerId of the server to ping.
        uint64_t timeoutNanoseconds;   // Number of nanoseconds to wait for a
                                       // reply before responding negatively to
                                       // this RPC.
    } __attribute__((packed));
    struct Response {
        ResponseCommon common;
        uint64_t replyNanoseconds;     // Number of nanoseconds it took to get
                                       // the reply. If a timeout occurred, the
                                       // value is -1.
    } __attribute__((packed));
};

struct Read {
    static const Opcode opcode = READ;
    static const ServiceType service = MASTER_SERVICE;
    struct Request {
        RequestCommon common;
        uint64_t tableId;
        uint16_t keyLength;           // Length of the key in bytes.
                                      // The actual key follows
                                      // immediately after this header.
        RejectRules rejectRules;
    } __attribute__((packed));
    struct Response {
        ResponseCommon common;
        uint64_t version;
        uint32_t length;              // Length of the object's value in bytes.
                                      // The actual bytes of the object follow
                                      // immediately after this header.
    } __attribute__((packed));
};

struct ReadKeysAndValue {
    static const Opcode opcode = READ_KEYS_AND_VALUE;
    static const ServiceType service = MASTER_SERVICE;
    struct Request {
        RequestCommon common;
        uint64_t tableId;
        uint16_t keyLength;           // Length of the key in bytes.
                                      // The actual key follows
                                      // immediately after this header.
        RejectRules rejectRules;
    } __attribute__((packed));
    struct Response {
        ResponseCommon common;
        uint64_t version;
        uint32_t length;              // Length of the object's value in bytes.
                                      // The actual bytes of the object follow
                                      // immediately after this header.
    } __attribute__((packed));
};

struct ReassignTabletOwnership {
    static const Opcode opcode = REASSIGN_TABLET_OWNERSHIP;
    static const ServiceType service = COORDINATOR_SERVICE;
    struct Request {
        RequestCommon common;
        uint64_t tableId;           // Id of the table whose tablet was moved.
        uint64_t firstKeyHash;      // First key hash of the migrated tablet.
        uint64_t lastKeyHash;       // Last key hash of the migrated tablet.
        uint64_t newOwnerId;        // ServerId of the new master.
        uint64_t ctimeSegmentId;    // Segment id of log head before migration.
        uint64_t ctimeSegmentOffset;// Offset in log head before migration.
                                    // Used with above to set the migrated
                                    // tablet's log ``creation time'' on the
                                    // coordinator.
    } __attribute__((packed));
    struct Response {
        ResponseCommon common;
    } __attribute__((packed));
};

struct ReceiveMigrationData {
    static const Opcode opcode = RECEIVE_MIGRATION_DATA;
    static const ServiceType service = MASTER_SERVICE;
    struct Request {
        Request()
            : common()
            , tableId()
            , firstKeyHash()
            , segmentBytes()
            , certificate()
        {}
        RequestCommonWithId common;
        uint64_t tableId;           // Id of the table this data belongs to.
        uint64_t firstKeyHash;      // Start of the tablet range for the data.
        uint32_t segmentBytes;      // Length of the Segment containing migrated
                                    // data immediately following this header.
        Segment::Certificate certificate; // Certificate for the segment
                                          // which follows this fields in
                                          // the response field. Used by
                                          // master to iterate over the
                                          // segment.
    } __attribute__((packed));
    struct Response {
        ResponseCommon common;
    } __attribute__((packed));
};

struct Recover {
    static const Opcode opcode = RECOVER;
    static const ServiceType service = MASTER_SERVICE;
    struct Request {
        RequestCommonWithId common;
        uint64_t recoveryId;
        uint64_t crashedServerId;
        uint64_t partitionId;
        uint32_t tabletsLength;    // Number of bytes in the tablet map.
                                   // The bytes of the tablet map follow
                                   // immediately after this header. See
                                   // ProtoBuf::Tablets.
        uint32_t numReplicas;      // Number of Replica entries in the replica
                                   // list. The bytes of the replica list
                                   // follow after the bytes for the Tablets.
                                   // See Replica below.
    } __attribute__((packed));
    struct Response {
        ResponseCommon common;
    } __attribute__((packed));
    /**
     * Where to find a replica for a particular segment.
     */
    struct Replica {
        /**
         * The backup storing the replica.
         */
        uint64_t backupId;
        /**
         * The ID of the segment.
         */
        uint64_t segmentId;
        friend bool operator==(const Replica&, const Replica&);
        friend bool operator!=(const Replica&, const Replica&);
        friend std::ostream& operator<<(std::ostream& stream, const Replica&);
    } __attribute__((packed));
};

struct RecoveryMasterFinished {
    static const Opcode opcode = RECOVERY_MASTER_FINISHED;
    static const ServiceType service = COORDINATOR_SERVICE;
    struct Request {
        RequestCommon common;
        uint64_t recoveryId;
        uint64_t recoveryMasterId; // Server Id from whom the request is coming.
        bool successful;           // Indicates whether the recovery succeeded.
        uint32_t tabletsLength;    // Number of bytes in the tablet map.
                                   // The bytes of the tablet map follow
                                   // immediately after this header. See
                                   // ProtoBuf::Tablets.
    } __attribute__((packed));
    struct Response {
        ResponseCommon common;
        bool cancelRecovery;
    } __attribute__((packed));
};

struct Remove {
    static const Opcode opcode = REMOVE;
    static const ServiceType service = MASTER_SERVICE;
    struct Request {
        RequestCommon common;
        uint64_t tableId;
        uint16_t keyLength;           // Length of the key in bytes.
                                      // The actual key follows
                                      // immediately after this header.
        RejectRules rejectRules;
    } __attribute__((packed));
    struct Response {
        ResponseCommon common;
        uint64_t version;
    } __attribute__((packed));
};

struct ServerControl {
    static const Opcode opcode = Opcode::SERVER_CONTROL;
    static const ServiceType service = PING_SERVICE;
    struct Request {
        RequestCommon common;
        ControlOp controlOp;        // The control operation to be initiated
                                    // in a server.
        uint32_t inputLength;       // Length of the input data for the
                                    // control operation, in bytes.
                                    // The actual data follow immediately
                                    // after this header.
    } __attribute__((packed));
    struct Response {
        ResponseCommon common;
        uint32_t outputLength;      // Length of the output data returning
                                    // from the server, in bytes. The actual
                                    // data follow immediately after the header.
    } __attribute__((packed));
};

struct SetMasterRecoveryInfo {
    static const Opcode opcode = SET_MASTER_RECOVERY_INFO;
    static const ServiceType service = COORDINATOR_SERVICE;
    struct Request {
        RequestCommon common;
        uint64_t serverId;         // ServerId the coordinator update the
                                   // minimum segment id for.
        uint32_t infoLength;       // Bytes in the protobuf which follows
                                   // this header. Stored by the coordinator
                                   // for this server.
    } __attribute__((packed));
    struct Response {
        ResponseCommon common;
    } __attribute__((packed));
};

struct SetRuntimeOption {
    static const Opcode opcode = SET_RUNTIME_OPTION;
    static const ServiceType service = COORDINATOR_SERVICE;
    struct Request {
        RequestCommon common;
        uint32_t optionLength; // Number of bytes in the name of the option
                               // to set including terminating NULL character.
                               // The actual bytes follow immediately after
                               // this header structure.
        uint32_t valueLength;  // Number of bytes in string representing the
                               // value to set the option to including
                               // terminating NULL character.  The actual
                               // bytes follow immediately after the bytes
                               // corresponding to optionLength.
    } __attribute__((packed));
    struct Response {
        ResponseCommon common;
    } __attribute__((packed));
};

struct SplitMasterTablet {
    static const Opcode opcode = SPLIT_TABLET;
    static const ServiceType service = MASTER_SERVICE;
    struct Request {
        RequestCommonWithId common;
        uint64_t tableId;             // Id of the table that contains the to
                                      // be split tablet.
        uint64_t splitKeyHash;        // Indicate where to split the tablet.
                                      // This will be the first key of the
                                      // second tablet after the split.
    } __attribute__((packed));
    struct Response {
        ResponseCommon common;
    } __attribute__((packed));
};

struct SplitTablet {
    static const Opcode opcode = SPLIT_TABLET;
    static const ServiceType service = COORDINATOR_SERVICE;
    struct Request {
        RequestCommon common;
        uint32_t nameLength;          // Number of bytes in the name,
                                      // including terminating NULL
                                      // character. The bytes of the name
                                      // follow immediately after this header.
        uint64_t splitKeyHash;        // Indicate where to split the tablet.
                                      // This will be the first key of the
                                      // second tablet after the split.
    } __attribute__((packed));
    struct Response {
        ResponseCommon common;
    } __attribute__((packed));
};

struct TakeTabletOwnership {
    static const Opcode opcode = TAKE_TABLET_OWNERSHIP;
    static const ServiceType service = MASTER_SERVICE;
    struct Request {
        RequestCommonWithId common;
        uint64_t tableId;
        uint64_t firstKeyHash;
        uint64_t lastKeyHash;
    } __attribute__((packed));
    struct Response {
        ResponseCommon common;
    } __attribute__((packed));
};

struct UpdateServerList {
    static const Opcode opcode = UPDATE_SERVER_LIST;
    static const ServiceType service = MEMBERSHIP_SERVICE;
    struct Request {
        RequestCommonWithId common;

        // Immediately following this header are one or more groups,
        // where each group consists of a Part object (defined below)
        // followed by a serialized ProtoBuf::ServerList.
        struct Part {
            uint32_t serverListLength; // Number of bytes in the server list.
                                       // The bytes of the server list follow
                                       // immediately after this header. See
                                       // ProtoBuf::ServerList.
        }  __attribute__((packed));
    } __attribute__((packed));
    struct Response {
        ResponseCommon common;
        uint64_t currentVersion;      // The server list version number of the
                                      // RPC recipient, after processing this
                                      // request.
    } __attribute__((packed));
};

struct VerifyMembership {
    static const Opcode opcode = VERIFY_MEMBERSHIP;
    static const ServiceType service = COORDINATOR_SERVICE;
    struct Request {
        RequestCommon common;
        uint64_t serverId;            // Is this server still in cluster?
    } __attribute__((packed));
    struct Response {
        ResponseCommon common;
    } __attribute__((packed));
};

struct Write {
    static const Opcode opcode = WRITE;
    static const ServiceType service = MASTER_SERVICE;
    struct Request {
        RequestCommon common;
        uint64_t tableId;
        uint32_t length;              // Includes the total size of the
                                      // keysAndValue blob in bytes.These
                                      // follow immediately after this header
        RejectRules rejectRules;
        uint8_t async;
    } __attribute__((packed));
    struct Response {
        ResponseCommon common;
        uint64_t version;
    } __attribute__((packed));
};

// DON'T DEFINE NEW RPC TYPES HERE!! Put them in alphabetical order above.

Status getStatus(Buffer* buffer);
const char* serviceTypeSymbol(ServiceType type);
const char* opcodeSymbol(uint32_t opcode);
const char* opcodeSymbol(Buffer* buffer);

// --- Magic numbers ---

/**
 * Largest allowable RAMCloud object, in bytes.  It's not clear whether
 * we will always need a size limit, or what the limit should be. For now
 * this guarantees that an object will fit inside a single RPC.
 */
#define MAX_OBJECT_SIZE 0x100000

/**
 * Version number that indicates "object doesn't exist": this
 * version will never be used in an actual object.
 */
#define VERSION_NONEXISTENT 0U

}} // namespace WireFormat namespace RAMCloud

#endif // RAMCLOUD_WIREFORMAT_H
<|MERGE_RESOLUTION|>--- conflicted
+++ resolved
@@ -109,12 +109,9 @@
     VERIFY_MEMBERSHIP         = 55,
     GET_RUNTIME_OPTION        = 56,
     SERVER_CONTROL            = 57,
-<<<<<<< HEAD
-    READ_KEYS_AND_VALUE       = 58,
-=======
     GET_SERVER_ID             = 58,
->>>>>>> 925262bf
-    ILLEGAL_RPC_TYPE          = 59,  // 1 + the highest legitimate Opcode
+    READ_KEYS_AND_VALUE       = 59,
+    ILLEGAL_RPC_TYPE          = 60,  // 1 + the highest legitimate Opcode
 };
 
 /**
