/* Copyright (c) 2010-2011 Stanford University
 *
 * Permission to use, copy, modify, and distribute this software for any
 * purpose with or without fee is hereby granted, provided that the above
 * copyright notice and this permission notice appear in all copies.
 *
 * THE SOFTWARE IS PROVIDED "AS IS" AND THE AUTHOR(S) DISCLAIM ALL WARRANTIES
 * WITH REGARD TO THIS SOFTWARE INCLUDING ALL IMPLIED WARRANTIES OF
 * MERCHANTABILITY AND FITNESS. IN NO EVENT SHALL AUTHORS BE LIABLE FOR
 * ANY SPECIAL, DIRECT, INDIRECT, OR CONSEQUENTIAL DAMAGES OR ANY DAMAGES
 * WHATSOEVER RESULTING FROM LOSS OF USE, DATA OR PROFITS, WHETHER IN AN
 * ACTION OF CONTRACT, NEGLIGENCE OR OTHER TORTIOUS ACTION, ARISING OUT OF
 * OR IN CONNECTION WITH THE USE OR PERFORMANCE OF THIS SOFTWARE.
 */

#include <cstring>

#include "TestUtil.h"
#include "BindTransport.h"
#include "BackupManager.h"
#include "BackupService.h"
#include "BackupStorage.h"
#include "CoordinatorClient.h"
#include "CoordinatorService.h"
#include "MasterService.h"
#include "Memory.h"
#include "Recovery.h"
#include "ShortMacros.h"
#include "Tablets.pb.h"
#include "TransportManager.h"

namespace RAMCloud {

/**
 * Unit tests for Recovery.
 */
class RecoveryTest : public ::testing::Test {
  public:

    /**
     * Used to control precise timing of destruction of the Segment object
     * which implicitly calls freeSegment.
     */
    struct WriteValidSegment {
        ProtoBuf::ServerList backupList;
        Tub<uint64_t> masterIdTub;
        BackupManager* mgr;
        void *segMem;
        Segment* seg;

        WriteValidSegment(uint64_t masterId,
                          uint64_t segmentId,
                          vector<uint64_t> digestIds,
                          const uint32_t segmentSize,
                          const vector<const char*> locators,
                          bool close)
            : backupList()
            , masterIdTub(masterId)
            , mgr()
            , segMem()
            , seg()
        {
            mgr = new BackupManager(NULL, masterIdTub,
                                    downCast<uint32_t>(locators.size()));
            uint32_t backupId = 0;
            foreach (const auto& locator, locators) {
                ProtoBuf::ServerList::Entry& e(*backupList.add_server());
                e.set_service_locator(locator);
<<<<<<< HEAD
                e.set_is_master(true);
=======
                e.set_server_type(ProtoBuf::BACKUP);
                e.set_server_id(backupId++);
>>>>>>> 9a508ef2
            }

            // TODO(ongaro): Rework this to not muck with mgr's internal state
            mgr->backupSelector.hosts = backupList;
            for (uint32_t i = 0; i < uint32_t(backupList.server_size()); ++i)
                mgr->backupSelector.hostsOrder.push_back(i);

            segMem = Memory::xmemalign(HERE, segmentSize, segmentSize);
            seg = new Segment(masterId, segmentId, segMem, segmentSize, mgr);

            char temp[LogDigest::getBytesFromCount(
                                        downCast<uint32_t>(digestIds.size()))];
            LogDigest ld(downCast<uint32_t>(digestIds.size()),
                         temp,
                         downCast<uint32_t>(sizeof(temp)));
            for (unsigned int i = 0; i < digestIds.size(); i++)
                ld.addSegment(digestIds[i]);
            seg->append(LOG_ENTRY_TYPE_LOGDIGEST, temp,
                        downCast<uint32_t>(sizeof(temp)));

            if (close)
                seg->close(NULL);
        }

        ~WriteValidSegment()
        {
            delete seg;
            free(segMem);
            delete mgr;
        }

        DISALLOW_COPY_AND_ASSIGN(WriteValidSegment);
    };

    BackupClient* backup1;
    BackupClient* backup2;
    BackupClient* backup3;
    BackupService* backupService1;
    BackupService* backupService2;
    BackupService* backupService3;
    CoordinatorClient* coordinator;
    CoordinatorService* coordinatorService;
    BackupService::Config* config1;
    BackupService::Config* config2;
    BackupService::Config* config3;
    CoordinatorServerList* serverList;
    const uint32_t segmentFrames;
    const uint32_t segmentSize;
    vector<WriteValidSegment*> segmentsToFree;
    BackupStorage* storage1;
    BackupStorage* storage2;
    BackupStorage* storage3;
    BindTransport* transport;

  public:
    RecoveryTest()
        : backup1()
        , backup2()
        , backup3()
        , backupService1()
        , backupService2()
        , backupService3()
        , coordinator()
        , coordinatorService()
        , config1()
        , config2()
        , config3()
        , serverList()
        , segmentFrames(3)
        , segmentSize(1 << 16)
        , segmentsToFree()
        , storage1()
        , storage2()
        , storage3()
        , transport()
    {
        TransportManager& transportManager = *Context::get().transportManager;

        transport = new BindTransport;
        transportManager.registerMock(transport);

        config1 = new BackupService::Config;
        config1->coordinatorLocator = "mock:host=coordinator";
        config1->localLocator = "mock:host=backup1";

        config2 = new BackupService::Config;
        config2->coordinatorLocator = "mock:host=coordinator";
        config2->localLocator = "mock:host=backup2";

        config3 = new BackupService::Config;
        config3->coordinatorLocator = "mock:host=coordinator";
        config3->localLocator = "mock:host=backup3";

        coordinatorService = new CoordinatorService;
        transport->addService(*coordinatorService,
                config1->coordinatorLocator, COORDINATOR_SERVICE);

        coordinator =
            new CoordinatorClient(config1->coordinatorLocator.c_str());

        storage1 = new InMemoryStorage(segmentSize, segmentFrames);
        storage2 = new InMemoryStorage(segmentSize, segmentFrames);
        storage3 = new InMemoryStorage(segmentSize, segmentFrames);

        backupService1 = new BackupService(*config1, *storage1);
        backupService2 = new BackupService(*config2, *storage2);
        backupService3 = new BackupService(*config3, *storage3);

        transport->addService(*backupService1, "mock:host=backup1",
                BACKUP_SERVICE);
        transport->addService(*backupService2, "mock:host=backup2",
                BACKUP_SERVICE);
        transport->addService(*backupService3, "mock:host=backup3",
                BACKUP_SERVICE);

        backupService1->init();
        backupService2->init();
        backupService3->init();

        backup1 =
            new BackupClient(transportManager.getSession("mock:host=backup1"));
        backup2 =
            new BackupClient(transportManager.getSession("mock:host=backup2"));
        backup3 =
            new BackupClient(transportManager.getSession("mock:host=backup3"));

        serverList = &coordinatorService->serverList;

        /*
         * Create some fake masters. Note that real backups have already
         * enlisted themselves as part of init().
         */
        coordinator->enlistServer(MASTER, "mock:host=master1");
        coordinator->enlistServer(MASTER, "mock:host=master2");
    }

    ~RecoveryTest()
    {
        foreach (WriteValidSegment* s, segmentsToFree)
            delete s;
        delete backup3;
        delete backup2;
        delete backup1;
        delete backupService3;
        delete backupService2;
        delete backupService1;
        delete storage3;
        delete storage2;
        delete storage1;
        delete coordinator;
        delete coordinatorService;
        delete config1;
        delete config2;
        delete config3;
        Context::get().transportManager->unregisterMock();
        delete transport;
        EXPECT_EQ(0,
            BackupStorage::Handle::resetAllocatedHandlesCount());
    }

  private:
    DISALLOW_COPY_AND_ASSIGN(RecoveryTest);
};

TEST_F(RecoveryTest, buildSegmentIdToBackups) {
    MockRandom _(1);
    // Two segs on backup1, one that overlaps with backup2
    segmentsToFree.push_back(
        new WriteValidSegment(99, 88, { 88 }, segmentSize,
            {"mock:host=backup1"}, true));
    segmentsToFree.push_back(
        new WriteValidSegment(99, 89, { 88, 89 }, segmentSize,
            {"mock:host=backup1"}, false));
    // One seg on backup2
    segmentsToFree.push_back(
        new WriteValidSegment(99, 88, { 88 }, segmentSize,
            {"mock:host=backup2"}, true));
    // Zero segs on backup3

    ProtoBuf::Tablets tablets;
    Recovery recovery(ServerId(99), tablets, *serverList);

    EXPECT_EQ(3, recovery.backups.server_size());
    {
        const ProtoBuf::ServerList::Entry&
            backup(recovery.backups.server(0));
        EXPECT_EQ(89U, backup.segment_id());
        EXPECT_EQ("mock:host=backup1", backup.service_locator());
        EXPECT_TRUE(backup.is_backup());
        EXPECT_FALSE(backup.is_master());
    }{
        const ProtoBuf::ServerList::Entry&
            backup(recovery.backups.server(1));
        EXPECT_EQ(88U, backup.segment_id());
        EXPECT_EQ("mock:host=backup2", backup.service_locator());
        EXPECT_TRUE(backup.is_backup());
        EXPECT_FALSE(backup.is_master());
    }{
        const ProtoBuf::ServerList::Entry&
            backup(recovery.backups.server(2));
        EXPECT_EQ(88U, backup.segment_id());
        EXPECT_EQ("mock:host=backup1", backup.service_locator());
        EXPECT_TRUE(backup.is_backup());
        EXPECT_FALSE(backup.is_master());
    }
}

TEST_F(RecoveryTest, buildSegmentIdToBackups_secondariesEarlyInSomeList) {
    // Two segs on backup1, one that overlaps with backup2
    segmentsToFree.push_back(
        new WriteValidSegment(99, 88, { 88 }, segmentSize,
            {"mock:host=backup1"}, true));
    segmentsToFree.push_back(
        new WriteValidSegment(99, 89, { 88, 89 }, segmentSize,
            {"mock:host=backup1"}, true));
    // One seg on backup2
    segmentsToFree.push_back(
        new WriteValidSegment(99, 88, { 88 }, segmentSize,
            {"mock:host=backup2"}, true));
    // Zero segs on backup3
    // Add one more primary to backup1
    // Add a primary/secondary segment pair to backup2 and backup3
    // No matter which host its placed on it appears earlier in the
    // segment list of 2 or 3 than the latest primary on 1 (which is
    // in slot 3).  Check to make sure the code prevents this secondary
    // from showing up before any primary in the list.
    segmentsToFree.push_back(
        new WriteValidSegment(99, 90, { 88, 89, 90 }, segmentSize,
            {"mock:host=backup1"}, false));
    segmentsToFree.push_back(
        new WriteValidSegment(99, 91, { 88, 89, 90, 91 }, segmentSize,
            {"mock:host=backup2", "mock:host=backup3"}, true));

    ProtoBuf::Tablets tablets;
    Recovery recovery(ServerId(99), tablets, *serverList);

    EXPECT_EQ(4, recovery.backups.server_size());
    bool sawSecondary = false;
    foreach (const auto& backup, recovery.backups.server()) {
        if (!backup.user_data())
            sawSecondary = true;
        else
            EXPECT_FALSE(sawSecondary);
    }
}

static bool
verifyCompleteLogFilter(string s)
{
    return s == "verifyCompleteLog";
}

TEST_F(RecoveryTest, verifyCompleteLog) {
    // TODO(ongaro): The buildSegmentIdToBackups method needs to be
    // refactored before it can be reasonably tested (see RAM-243).
    // Sorry. Kick me off the project.
    TestLog::Enable _(&verifyCompleteLogFilter);
#if 0
    ProtoBuf::Tablets tablets;
    Recovery recovery(ServerId(99), tablets, serverList);

    vector<Recovery::SegmentAndDigestTuple> oldDigestList =
        recovery.digestList;
    EXPECT_EQ(1, oldDigestList.size());

    // no head is very bad news.
    recovery.digestList.clear();
    EXPECT_THROW(recovery.verifyCompleteLog(), Exception);

    // ensure the newest head is chosen
    recovery.digestList = oldDigestList;
    recovery.digestList.push_back({ oldDigestList[0].segmentId + 1,
        oldDigestList[0].segmentLength,
        oldDigestList[0].logDigest.getRawPointer(),
        oldDigestList[0].logDigest.getBytes() });
    recovery.verifyCompleteLog();
    EXPECT_EQ("verifyCompleteLog: Segment 90 of length "
        "64 bytes is the head of the log", TestLog::get());

    // ensure the longest newest head is chosen
    TestLog::reset();
    recovery.digestList.push_back({ oldDigestList[0].segmentId + 1,
        oldDigestList[0].segmentLength + 1,
        oldDigestList[0].logDigest.getRawPointer(),
        oldDigestList[0].logDigest.getBytes() });
    recovery.verifyCompleteLog();
    EXPECT_EQ("verifyCompleteLog: Segment 90 of length "
        "65 bytes is the head of the log", TestLog::get());

    // ensure we log missing segments
    TestLog::reset();
    recovery.segmentMap.erase(88);
    recovery.verifyCompleteLog();
    EXPECT_EQ("verifyCompleteLog: Segment 90 of length 65 bytes "
        "is the head of the log | verifyCompleteLog: Segment 88 is missing!"
        " | verifyCompleteLog: 1 segments in the digest, but not obtained "
        "from backups!", TestLog::get());
#endif
}

/// Create a master along with its config and clean them up on destruction.
struct AutoMaster {
    AutoMaster(BindTransport& transport,
                CoordinatorClient &coordinator,
                const string& locator)
        : config()
        , master()
    {
        config.coordinatorLocator = "mock:host=coordinator";
        config.localLocator = locator;
        MasterService::sizeLogAndHashTable("32", "1", &config);
        master = new MasterService(config, &coordinator, 0);
        transport.addService(*master, locator, MASTER_SERVICE);
        master->init();
    }

    ~AutoMaster()
    {
        delete master;
    }

    ServerConfig config;
    MasterService* master;

    DISALLOW_COPY_AND_ASSIGN(AutoMaster);
};

static bool
getRecoveryDataFilter(string s)
{
    return s == "getRecoveryData" ||
            s == "start";
}

TEST_F(RecoveryTest, start) {
    MockRandom __(1);

    // Two segs on backup1, one that overlaps with backup2
    segmentsToFree.push_back(
        new WriteValidSegment(99, 88, { 88 }, segmentSize,
            {"mock:host=backup1"}, true));
    segmentsToFree.push_back(
        new WriteValidSegment(99, 89, { 88, 89 }, segmentSize,
            {"mock:host=backup1"}, false));
    // One seg on backup2
    segmentsToFree.push_back(
        new WriteValidSegment(99, 88, { 88 }, segmentSize,
            {"mock:host=backup2"}, true));
    // Zero segs on backup3


    AutoMaster am1(*transport, *coordinator, "mock:host=master1");
    AutoMaster am2(*transport, *coordinator, "mock:host=master2");

    ProtoBuf::Tablets tablets; {
        ProtoBuf::Tablets::Tablet& tablet(*tablets.add_tablet());
        tablet.set_table_id(123);
        tablet.set_start_object_id(0);
        tablet.set_end_object_id(9);
        tablet.set_state(ProtoBuf::Tablets::Tablet::RECOVERING);
        tablet.set_user_data(0); // partition 0
    }{
        ProtoBuf::Tablets::Tablet& tablet(*tablets.add_tablet());
        tablet.set_table_id(123);
        tablet.set_start_object_id(20);
        tablet.set_end_object_id(29);
        tablet.set_state(ProtoBuf::Tablets::Tablet::RECOVERING);
        tablet.set_user_data(0); // partition 0
    }{
        ProtoBuf::Tablets::Tablet& tablet(*tablets.add_tablet());
        tablet.set_table_id(123);
        tablet.set_start_object_id(10);
        tablet.set_end_object_id(19);
        tablet.set_state(ProtoBuf::Tablets::Tablet::RECOVERING);
        tablet.set_user_data(1); // partition 1
    }

    Recovery recovery(ServerId(99), tablets, *serverList);

    /*
     * Make sure all segments are partitioned on the backups before proceeding,
     * otherwise test output can be non-deterministic since sometimes
     * RetryExceptions are throw and certain requests can be repeated.
     */
    while (true) {
        try {
            for (uint32_t partId = 0; partId < 2; ++partId) {
                {
                    Buffer throwAway;
                    backup1->getRecoveryData(99, 88, partId, throwAway);
                }
                {
                    Buffer throwAway;
                    backup1->getRecoveryData(99, 89, partId, throwAway);
                }
                {
                    Buffer throwAway;
                    backup2->getRecoveryData(99, 88, partId, throwAway);
                }
            }
        } catch (const RetryException& e) {
            continue;
        }
        break;
    }

    TestLog::Enable _(&getRecoveryDataFilter);
    recovery.start();
    EXPECT_EQ(3U, recovery.tabletsUnderRecovery);
    EXPECT_EQ(
        "start: Starting recovery for 2 partitions | "
        "getRecoveryData: getRecoveryData masterId 99, segmentId 89, "
        "partitionId 0 | "
        "getRecoveryData: getRecoveryData complete | "
        "getRecoveryData: getRecoveryData masterId 99, segmentId 88, "
        "partitionId 0 | "
        "getRecoveryData: getRecoveryData complete | "
        "getRecoveryData: getRecoveryData masterId 99, segmentId 89, "
        "partitionId 1 | "
        "getRecoveryData: getRecoveryData complete | "
        "getRecoveryData: getRecoveryData masterId 99, segmentId 88, "
        "partitionId 1 | "
        "getRecoveryData: getRecoveryData complete",
        TestLog::get());
}

TEST_F(RecoveryTest, start_notEnoughMasters) {
    // Two segs on backup1, one that overlaps with backup2
    segmentsToFree.push_back(
        new WriteValidSegment(99, 88, { 88 }, segmentSize,
            {"mock:host=backup1"}, true));
    segmentsToFree.push_back(
        new WriteValidSegment(99, 89, { 88, 89 }, segmentSize,
            {"mock:host=backup1"}, false));
    // One seg on backup2
    segmentsToFree.push_back(
        new WriteValidSegment(99, 88, { 88 }, segmentSize,
            {"mock:host=backup2"}, true));
    // Zero segs on backup3

    // Constructor should have created two masters.
    EXPECT_EQ(2U, coordinatorService->serverList.masterCount());

    ProtoBuf::Tablets tablets; {
        ProtoBuf::Tablets::Tablet& tablet(*tablets.add_tablet());
        tablet.set_table_id(123);
        tablet.set_start_object_id(0);
        tablet.set_end_object_id(9);
        tablet.set_state(ProtoBuf::Tablets::Tablet::RECOVERING);
        tablet.set_user_data(0); // partition 0
    }{
        ProtoBuf::Tablets::Tablet& tablet(*tablets.add_tablet());
        tablet.set_table_id(123);
        tablet.set_start_object_id(10);
        tablet.set_end_object_id(19);
        tablet.set_state(ProtoBuf::Tablets::Tablet::RECOVERING);
        tablet.set_user_data(1); // partition 1
    }{
        ProtoBuf::Tablets::Tablet& tablet(*tablets.add_tablet());
        tablet.set_table_id(123);
        tablet.set_start_object_id(20);
        tablet.set_end_object_id(29);
        tablet.set_state(ProtoBuf::Tablets::Tablet::RECOVERING);
        tablet.set_user_data(2); // partition 2
    }

    Recovery recovery(ServerId(99), tablets, *serverList);
    MockRandom __(1); // triggers deterministic rand().
    TestLog::Enable _(&getRecoveryDataFilter);
    EXPECT_THROW(recovery.start(), FatalError);
}

} // namespace RAMCloud<|MERGE_RESOLUTION|>--- conflicted
+++ resolved
@@ -62,16 +62,12 @@
         {
             mgr = new BackupManager(NULL, masterIdTub,
                                     downCast<uint32_t>(locators.size()));
-            uint32_t backupId = 0;
+            uint64_t backupId = 1;
             foreach (const auto& locator, locators) {
                 ProtoBuf::ServerList::Entry& e(*backupList.add_server());
                 e.set_service_locator(locator);
-<<<<<<< HEAD
-                e.set_is_master(true);
-=======
-                e.set_server_type(ProtoBuf::BACKUP);
                 e.set_server_id(backupId++);
->>>>>>> 9a508ef2
+                e.set_is_backup(true);
             }
 
             // TODO(ongaro): Rework this to not muck with mgr's internal state
