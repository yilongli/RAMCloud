/* Copyright (c) 2010 Stanford University
 *
 * Permission to use, copy, modify, and distribute this software for any
 * purpose with or without fee is hereby granted, provided that the above
 * copyright notice and this permission notice appear in all copies.
 *
 * THE SOFTWARE IS PROVIDED "AS IS" AND THE AUTHOR(S) DISCLAIM ALL WARRANTIES
 * WITH REGARD TO THIS SOFTWARE INCLUDING ALL IMPLIED WARRANTIES OF
 * MERCHANTABILITY AND FITNESS. IN NO EVENT SHALL AUTHORS BE LIABLE FOR
 * ANY SPECIAL, DIRECT, INDIRECT, OR CONSEQUENTIAL DAMAGES OR ANY DAMAGES
 * WHATSOEVER RESULTING FROM LOSS OF USE, DATA OR PROFITS, WHETHER IN AN
 * ACTION OF CONTRACT, NEGLIGENCE OR OTHER TORTIOUS ACTION, ARISING OUT OF
 * OR IN CONNECTION WITH THE USE OR PERFORMANCE OF THIS SOFTWARE.
 */

#include "TestUtil.h"

#include "Log.h"
#include "TabletProfiler.h"

namespace RAMCloud {

/**
 * Unit tests for TabletProfiler.
 */
class TabletProfilerTest : public ::testing::Test {
  public:

    // convenience
    typedef TabletProfiler::Bucket Bucket;
    typedef TabletProfiler::Subrange Subrange;
    typedef TabletProfiler::Subrange::BucketHandle BucketHandle;
    typedef TabletProfiler::PartitionCollector PartitionCollector;

    TabletProfilerTest() {}

<<<<<<< HEAD
    DISALLOW_COPY_AND_ASSIGN(TabletProfilerTest);
};

TEST_F(TabletProfilerTest, TabletProfiler_constructor) {
    TabletProfiler tp;
    EXPECT_TRUE(tp.root != NULL);
    EXPECT_EQ(tp.root->createTime, LogTime(0, 0));
    EXPECT_EQ(tp.lastTracked, LogTime(0, 0));
    EXPECT_EQ(0U, tp.totalTracked);
    EXPECT_EQ(0U, tp.totalTrackedBytes);
}

TEST_F(TabletProfilerTest, TabletProfiler_track) {
    TabletProfiler tp;
    tp.track(0, 7, LogTime(1, 2));
    EXPECT_EQ(tp.lastTracked, LogTime(1, 2));
    EXPECT_EQ(1U, tp.totalTracked);
    EXPECT_EQ(7U, tp.totalTrackedBytes);
}

TEST_F(TabletProfilerTest, TabletProfiler_untrack) {
    TabletProfiler tp;
    tp.track(0, 7, LogTime(1, 2));
    tp.track(0, 8, LogTime(1, 3));
    tp.untrack(0, 7, LogTime(1, 2));
    EXPECT_EQ(1U, tp.totalTracked);
    EXPECT_EQ(8U, tp.totalTrackedBytes);
}

TEST_F(TabletProfilerTest, TabletProfiler_getPartitions) {
    TabletProfiler tp;
    tp.track(0, 7, LogTime(1, 2));
    tp.track(0x100000000000000L, 8, LogTime(1, 3));
    tp.track(-1, 25, LogTime(1, 4));

    PartitionList *l = tp.getPartitions(1000, 1000, 0, 0);
    EXPECT_TRUE(l != NULL);
    EXPECT_EQ(1U, l->size());
    EXPECT_EQ(0U, l->begin()[0].firstKey);
    EXPECT_EQ((uint64_t)-1, l->begin()[0].lastKey);
    delete l;

    l = tp.getPartitions(1000, 1000, 984, 1);
    EXPECT_TRUE(l != NULL);
    EXPECT_EQ(1U, l->size());
    delete l;

    l = tp.getPartitions(1000, 1000, 985, 1);
    EXPECT_TRUE(l != NULL);
    EXPECT_EQ(2U, l->size());
    delete l;

    l = tp.getPartitions(1000, 1000, 20, 997);
    EXPECT_TRUE(l != NULL);
    EXPECT_EQ(1U, l->size());
    delete l;

    l = tp.getPartitions(1000, 1000, 20, 998);
    EXPECT_TRUE(l != NULL);
    EXPECT_EQ(2U, l->size());
    delete l;

    // assert if we have < the max number of bytes/referants,
    // then our count is precise. we must force a split so
    // that the walker takes into account parent bytes.
    tp.track(0, TabletProfiler::BUCKET_SPLIT_BYTES, LogTime(1, 5));
    tp.track(0, TabletProfiler::BUCKET_SPLIT_BYTES / 2, LogTime(1, 6));
    l = tp.getPartitions(640 * 1024 * 1024, 1000, 0, 0);
    EXPECT_TRUE(l != NULL);
    EXPECT_EQ(1U, l->size());
    EXPECT_EQ((*l)[0].minBytes, (*l)[0].maxBytes);
    EXPECT_EQ((*l)[0].minReferants,  (*l)[0].maxReferants);
}

// this is mostly just a wrapper around Subrange::findBucket.
// the only difference is we have a little bit of subtle logic to
// cache the last bucket for quick sequential accesses
TEST_F(TabletProfilerTest, TabletProfiler_findBucket) {
    BucketHandle bh(NULL, 0);
    TabletProfiler tp;
    TabletProfiler bizarroTp;
    EXPECT_TRUE(NULL == tp.findHint.getSubrange());

    // tweak the create times so we can query with earler times
    tp.root->createTime = LogTime(1, 1);
    bizarroTp.root->createTime = LogTime(1, 1);

    /////
    // case1x use the hint
    /////

    // case1a: subrange != NULL && time == NULL && key in range
    bh = BucketHandle(bizarroTp.root, 1);
    tp.findHint = bh;
    EXPECT_EQ(tp.findBucket(tp.root->bucketWidth, NULL), bh);
    EXPECT_EQ(tp.findHint, bh);

    // case1b: subrange != NULL && getCreateTime() <= *time && key in range
    bh = BucketHandle(bizarroTp.root, 1);
    tp.findHint = bh;
    EXPECT_EQ(tp.findBucket(tp.root->bucketWidth, &tp.root->createTime), bh);
    EXPECT_EQ(tp.findHint, bh);

    /////
    // case2x do not use the hint
    /////

    // case2a: subrange == NULL
    bh = BucketHandle(tp.root, 1);
    tp.findHint = BucketHandle(NULL, 0);
    EXPECT_EQ(tp.findBucket(tp.root->bucketWidth, NULL), bh);
    EXPECT_EQ(tp.findHint, bh);

    // case2b: subrange != NULL, but time mismatch
    LogTime earlier = LogTime(0, 0);
    bh = BucketHandle(tp.root, 1);
    tp.findHint = BucketHandle(bizarroTp.root, 1);
    EXPECT_EQ(tp.findBucket(tp.root->bucketWidth, &earlier), bh);
    EXPECT_EQ(tp.findHint, bh);

    // case2c: subrange != NULL, time ok, but key range mismatch
    bizarroTp.root->bucketWidth = 1;
    bizarroTp.root->lastKey = bizarroTp.root->numBuckets - 1;
    bh = BucketHandle(tp.root, 1);
    tp.findHint = BucketHandle(bizarroTp.root, 2);
    EXPECT_EQ(tp.findBucket(tp.root->bucketWidth,
        &tp.root->createTime), bh);
    EXPECT_EQ(tp.findHint, bh);
}

TEST_F(TabletProfilerTest, PartitionCollector_constructor) {
    PartitionList partList;
    PartitionCollector pc(1024 * 1024, 1000, &partList, 0, 0);

    EXPECT_EQ(&partList, pc.partitions);
    EXPECT_EQ(1024U * 1024U, pc.maxPartitionBytes);
    EXPECT_EQ(1000U, pc.maxPartitionReferants);
    EXPECT_EQ(0U, pc.nextFirstKey);
    EXPECT_EQ(0U, pc.currentFirstKey);
    EXPECT_EQ(0U, pc.currentKnownBytes);
    EXPECT_EQ(0U, pc.currentKnownReferants);
    EXPECT_EQ(0U, pc.previousPossibleBytes);
    EXPECT_EQ(0U, pc.previousPossibleReferants);
    EXPECT_FALSE(pc.isDone);
}

TEST_F(TabletProfilerTest, PartitionCollector_addRangeLeaf) {
    PartitionList partList;
    PartitionCollector pc(1024 * 1024, 1000, &partList, 0, 0);

    bool ret = pc.addRangeLeaf(0, 10, 5, 1, 0, 0);
    EXPECT_TRUE(ret);
    EXPECT_EQ(5U, pc.currentKnownBytes);
    EXPECT_EQ(1U, pc.currentKnownReferants);
    EXPECT_EQ(0U, pc.previousPossibleBytes);
    EXPECT_EQ(0U, pc.previousPossibleReferants);
    EXPECT_EQ(0U, pc.partitions->size());
    EXPECT_EQ(11U, pc.nextFirstKey);

    // force a new partition by size
    ret = pc.addRangeLeaf(11, 20, 1024*1024, 1, 0, 0);
    EXPECT_FALSE(ret);
    EXPECT_EQ(21U, pc.currentFirstKey);
    EXPECT_EQ(1U, pc.partitions->size());

    // force a new partition by referants
    ret = pc.addRangeLeaf(21, 30, 1, 5000, 0, 0);
    EXPECT_FALSE(ret);
    EXPECT_EQ(31U, pc.currentFirstKey);
    EXPECT_EQ(2U, pc.partitions->size());
}

TEST_F(TabletProfilerTest, PartitionCollector_done) {
    // ensure the last partition is pushed to the list
    PartitionList partList1;
    PartitionCollector pc1(1024 * 1024, 1000, &partList1, 0, 0);

    pc1.addRangeLeaf(0, 10, 1024 * 1024 + 1, 1, 42, 83);
    EXPECT_EQ(42U, pc1.previousPossibleBytes);
    EXPECT_EQ(83U, pc1.previousPossibleReferants);
    pc1.addRangeLeaf(11, 20, 100, 1, 0, 0);
    pc1.done();
    EXPECT_EQ(2U, pc1.partitions->size());
    EXPECT_EQ(0U, pc1.partitions->begin()[0].firstKey);
    EXPECT_EQ(10U, pc1.partitions->begin()[0].lastKey);
    EXPECT_EQ(11U, pc1.partitions->begin()[1].firstKey);
    EXPECT_EQ((uint64_t)-1, pc1.partitions->begin()[1].lastKey);
    EXPECT_TRUE(pc1.isDone);

    // if there were no objects at all, we should push the whole range
    PartitionList partList2;
    PartitionCollector pc2(1024 * 1024, 1000, &partList2, 0, 0);

    pc2.done();
    EXPECT_EQ(1U, pc2.partitions->size());
    EXPECT_EQ(0U, pc2.partitions->begin()[0].firstKey);
    EXPECT_EQ((uint64_t)-1, pc2.partitions->begin()[0].lastKey);
    EXPECT_TRUE(pc2.isDone);
}

TEST_F(TabletProfilerTest, PartitionCollector_pushCurrentTally) {
    PartitionList partList;
    PartitionCollector pc(1024 * 1024, 1000, &partList, 0, 0);

    pc.addRangeLeaf(0, 10, 1000, 1, 0, 0);
    pc.pushCurrentTally(8, 1000, 1000, 1, 1);
    EXPECT_EQ(1U, pc.partitions->size());
    EXPECT_EQ(0U, pc.partitions->begin()[0].firstKey);
    EXPECT_EQ(8U, pc.partitions->begin()[0].lastKey);
    EXPECT_EQ(0U, pc.currentKnownBytes);
    EXPECT_EQ(0U, pc.currentKnownReferants);
    EXPECT_EQ(0U, pc.residualMaxBytes);
    EXPECT_EQ(0U, pc.residualMaxReferants);
}

TEST_F(TabletProfilerTest, BucketHandle_constructor) {
    Subrange s(BucketHandle(NULL, 0), 0, 10, LogTime(0, 0));
    BucketHandle bh(&s, 1);
    EXPECT_EQ(&s, bh.subrange);
    EXPECT_EQ(1, bh.bucketIndex);
}

TEST_F(TabletProfilerTest, BucketHandle_getSubrange) {
    Subrange s(BucketHandle(NULL, 0), 0, 10, LogTime(0, 0));
    BucketHandle bh(&s, 1);
    EXPECT_EQ(&s, bh.getSubrange());
}

TEST_F(TabletProfilerTest, BucketHandle_getBucket) {
    BucketHandle bh1(NULL, 1);
    EXPECT_TRUE(NULL == bh1.getBucket());

    Subrange s2(BucketHandle(NULL, 0), 0, 10, LogTime(0, 0));
    BucketHandle bh2(&s2, 0);
    EXPECT_EQ(&s2.buckets[0], bh2.getBucket());

    Subrange s3(BucketHandle(NULL, 0), 0, 10, LogTime(0, 0));
    BucketHandle bh3(&s3, s3.numBuckets - 1);
    EXPECT_EQ(&s3.buckets[s3.numBuckets - 1], bh3.getBucket());
}

TEST_F(TabletProfilerTest, BucketHandle_getFirstKey) {
    Subrange s1(BucketHandle(NULL, 0), 0, 0x100000000, LogTime(0, 0));
    BucketHandle bh1(&s1, 0);
    EXPECT_EQ(0U, bh1.getFirstKey());

    Subrange s2(BucketHandle(NULL, 0), 0, 0x100000000, LogTime(0, 0));
    BucketHandle bh2(&s2, 1);
    EXPECT_EQ(0 + s2.bucketWidth, bh2.getFirstKey());

    Subrange s3(BucketHandle(NULL, 0), 0, 0x100000000, LogTime(0, 0));
    BucketHandle bh3(&s3, s3.numBuckets - 1);
    EXPECT_EQ(0 + s3.bucketWidth * (s3.numBuckets - 1),
        bh3.getFirstKey());
}

TEST_F(TabletProfilerTest, BucketHandle_getLastKey) {
    Subrange s1(BucketHandle(NULL, 0), 0, 0x100000000, LogTime(0, 0));
    BucketHandle bh1(&s1, 0);
    EXPECT_EQ(s1.bucketWidth - 1, bh1.getLastKey());

    Subrange s2(BucketHandle(NULL, 0), 0, 0x100000000, LogTime(0, 0));
    BucketHandle bh2(&s2, 1);
    EXPECT_EQ(0 + (s2.bucketWidth * 2) - 1, bh2.getLastKey());

    Subrange s3(BucketHandle(NULL, 0), 0, 0x100000000, LogTime(0, 0));
    BucketHandle bh3(&s3, s3.numBuckets - 1);
    EXPECT_EQ(0 + (s3.bucketWidth * s3.numBuckets) - 1,
        bh3.getLastKey());
}

TEST_F(TabletProfilerTest, Subrange_constructor) {
    // case1: full key space
    Subrange s1(BucketHandle(NULL, 2), 0, (uint64_t)-1, LogTime(1, 9));
    EXPECT_TRUE(NULL == s1.parent.subrange);
    EXPECT_EQ(2, s1.parent.bucketIndex);
    EXPECT_NE(0U, s1.bucketWidth);
    EXPECT_NE(0U, s1.numBuckets);
    EXPECT_EQ(0U, s1.bucketWidth * s1.numBuckets);
    EXPECT_EQ(0U, s1.firstKey);
    EXPECT_EQ((uint64_t)-1, s1.lastKey);
    EXPECT_EQ(0U, s1.totalBytes);
    EXPECT_EQ(0U, s1.totalReferants);
    EXPECT_EQ(0U, s1.totalChildren);
    EXPECT_EQ(LogTime(1, 9), s1.createTime);
    EXPECT_TRUE(s1.buckets != NULL);

    // case2: all even levels
    Subrange s2(BucketHandle(NULL, 2),
        0x100000000, 0x1ffffffff, LogTime(1, 9));
    EXPECT_TRUE(NULL == s2.parent.subrange);
    EXPECT_EQ(2, s2.parent.bucketIndex);
    EXPECT_NE(0U, s2.bucketWidth);
    EXPECT_NE(0U, s2.numBuckets);
    EXPECT_EQ(0x100000000U, s2.bucketWidth * s2.numBuckets);
    EXPECT_EQ(0x100000000U, s2.firstKey);
    EXPECT_EQ(0x1ffffffffU, s2.lastKey);
    EXPECT_EQ(0U, s2.totalBytes);
    EXPECT_EQ(0U, s2.totalReferants);
    EXPECT_EQ(0U, s2.totalChildren);
    EXPECT_EQ(LogTime(1, 9), s2.createTime);
    EXPECT_TRUE(s2.buckets != NULL);

    // case3: last level has < BITS_PER_LEVEL
    // XXX- need to make BITS_PER_LEVEL a parameter
}

TEST_F(TabletProfilerTest, Subrange_findBucket) {
    LogTime parentTime1(1, 9);
    LogTime parentTime2(1, 11);
    LogTime childTime(1, 12);

    Subrange s(BucketHandle(NULL, 2), 0, (uint64_t)-1, parentTime1);
    Subrange *c = new Subrange(BucketHandle(&s, 1), s.bucketWidth,
        s.bucketWidth * 2 - 1, childTime);
    s.buckets[1].child = c;
    EXPECT_EQ(BucketHandle(&s, 0), s.findBucket(0, NULL));

    EXPECT_EQ(BucketHandle(&s, 1),
        s.findBucket(s.bucketWidth, &parentTime1));
    EXPECT_EQ(BucketHandle(&s, 1),
        s.findBucket(s.bucketWidth, &parentTime2));
    EXPECT_EQ(BucketHandle(c, 0),
        s.findBucket(s.bucketWidth, &childTime));
    EXPECT_EQ(BucketHandle(c, 0),
        s.findBucket(s.bucketWidth, NULL));
}

TEST_F(TabletProfilerTest, Subrange_getBucket) {
    Subrange s(BucketHandle(NULL, 2), 0, (uint64_t)-1, LogTime(1, 9));
    EXPECT_EQ(&s.buckets[0], s.getBucket(0));
    EXPECT_EQ(&s.buckets[s.numBuckets - 1],
        s.getBucket(s.numBuckets - 1));
}

TEST_F(TabletProfilerTest, Subrange_getBucketFirstKey) {
    Subrange s(BucketHandle(NULL, 2), 0, (uint64_t)-1, LogTime(1, 9));
    int idx = s.numBuckets / 2;
    EXPECT_EQ(idx * s.bucketWidth,
        s.getBucketFirstKey(BucketHandle(&s, idx)));
}

TEST_F(TabletProfilerTest, Subrange_getBucketLastKey) {
    Subrange s(BucketHandle(NULL, 2), 0, (uint64_t)-1, LogTime(1, 9));
    int idx = s.numBuckets / 2;
    EXPECT_EQ(idx * s.bucketWidth + s.bucketWidth - 1,
        s.getBucketLastKey(BucketHandle(&s, idx)));
}

TEST_F(TabletProfilerTest, Subrange_isBottom) {
    Subrange s(BucketHandle(NULL, 2), 0, (uint64_t)-1, LogTime(1, 9));
    EXPECT_FALSE(s.isBottom());
    s.bucketWidth = 1;
    EXPECT_TRUE(s.isBottom());
}

TEST_F(TabletProfilerTest, Subrange_partitionWalk) {
    Subrange s(BucketHandle(NULL, 2), 0, (uint64_t)-1, LogTime(1, 9));
    Subrange *c = new Subrange(BucketHandle(&s, 1), s.bucketWidth,
        s.bucketWidth * 2 - 1, LogTime(1, 12));

    for (uint32_t i = 0; i < s.numBuckets; i++) {
        if (i == 1) {
            s.buckets[i].child = c;
            s.buckets[i].totalBytes = 8 * 1024 * 1024;
            s.buckets[i].totalReferants = 1000;
        } else {
            s.buckets[i].totalBytes = 0;
            s.buckets[i].totalReferants = 0;
=======
    void
    test_TabletProfiler_constructor()
    {
        TabletProfiler tp;
        CPPUNIT_ASSERT(tp.root != NULL);
        CPPUNIT_ASSERT(tp.root->createTime == LogTime(0, 0));
        CPPUNIT_ASSERT(tp.lastTracked == LogTime(0, 0));
        CPPUNIT_ASSERT_EQUAL(0, tp.totalTracked);
        CPPUNIT_ASSERT_EQUAL(0, tp.totalTrackedBytes);
    }

    void
    test_TabletProfiler_track()
    {
        TabletProfiler tp;
        tp.track(0, 7, LogTime(1, 2));
        CPPUNIT_ASSERT(tp.lastTracked == LogTime(1, 2));
        CPPUNIT_ASSERT_EQUAL(1, tp.totalTracked);
        CPPUNIT_ASSERT_EQUAL(7, tp.totalTrackedBytes);
    }

    void
    test_TabletProfiler_untrack()
    {
        TabletProfiler tp;
        tp.track(0, 7, LogTime(1, 2));
        tp.track(0, 8, LogTime(1, 3));
        tp.untrack(0, 7, LogTime(1, 2));
        CPPUNIT_ASSERT_EQUAL(1, tp.totalTracked);
        CPPUNIT_ASSERT_EQUAL(8, tp.totalTrackedBytes);
    }

    void
    test_TabletProfiler_getPartitions()
    {
        TabletProfiler tp;
        tp.track(0, 7, LogTime(1, 2));
        tp.track(0x100000000000000L, 8, LogTime(1, 3));
        tp.track(-1, 25, LogTime(1, 4));

        PartitionList *l = tp.getPartitions(1000, 1000, 0, 0);
        CPPUNIT_ASSERT(l != NULL);
        CPPUNIT_ASSERT_EQUAL(1, l->size());
        CPPUNIT_ASSERT_EQUAL(0, l->begin()[0].firstKey);
        CPPUNIT_ASSERT_EQUAL((uint64_t)-1, l->begin()[0].lastKey);
        delete l;

        l = tp.getPartitions(1000, 1000, 984, 1);
        CPPUNIT_ASSERT(l != NULL);
        CPPUNIT_ASSERT_EQUAL(1, l->size());
        delete l;

        l = tp.getPartitions(1000, 1000, 985, 1);
        CPPUNIT_ASSERT(l != NULL);
        CPPUNIT_ASSERT_EQUAL(2, l->size());
        delete l;

        l = tp.getPartitions(1000, 1000, 20, 997);
        CPPUNIT_ASSERT(l != NULL);
        CPPUNIT_ASSERT_EQUAL(1, l->size());
        delete l;

        l = tp.getPartitions(1000, 1000, 20, 998);
        CPPUNIT_ASSERT(l != NULL);
        CPPUNIT_ASSERT_EQUAL(2, l->size());
        delete l;

        // assert if we have < the max number of bytes/referents,
        // then our count is precise. we must force a split so
        // that the walker takes into account parent bytes.
        tp.track(0, TabletProfiler::BUCKET_SPLIT_BYTES, LogTime(1, 5));
        tp.track(0, TabletProfiler::BUCKET_SPLIT_BYTES / 2, LogTime(1, 6));
        l = tp.getPartitions(640 * 1024 * 1024, 1000, 0, 0);
        CPPUNIT_ASSERT(l != NULL);
        CPPUNIT_ASSERT_EQUAL(1, l->size());
        CPPUNIT_ASSERT_EQUAL((*l)[0].minBytes, (*l)[0].maxBytes);
        CPPUNIT_ASSERT_EQUAL((*l)[0].minReferents,  (*l)[0].maxReferents);
    }

    // this is mostly just a wrapper around Subrange::findBucket.
    // the only difference is we have a little bit of subtle logic to
    // cache the last bucket for quick sequential accesses
    void
    test_TabletProfiler_findBucket()
    {
        BucketHandle bh(NULL, 0);
        TabletProfiler tp;
        TabletProfiler bizarroTp;
        CPPUNIT_ASSERT_EQUAL(NULL, tp.findHint.getSubrange());

        // tweak the create times so we can query with earler times
        tp.root->createTime = LogTime(1, 1);
        bizarroTp.root->createTime = LogTime(1, 1);

        /////
        // case1x use the hint
        /////

        // case1a: subrange != NULL && time == NULL && key in range
        bh = BucketHandle(bizarroTp.root, 1);
        tp.findHint = bh;
        CPPUNIT_ASSERT(tp.findBucket(tp.root->bucketWidth, NULL) == bh);
        CPPUNIT_ASSERT(tp.findHint == bh);

        // case1b: subrange != NULL && getCreateTime() <= *time && key in range
        bh = BucketHandle(bizarroTp.root, 1);
        tp.findHint = bh;
        CPPUNIT_ASSERT(tp.findBucket(tp.root->bucketWidth,
            &tp.root->createTime) == bh);
        CPPUNIT_ASSERT(tp.findHint == bh);

        /////
        // case2x do not use the hint
        /////

        // case2a: subrange == NULL
        bh = BucketHandle(tp.root, 1);
        tp.findHint = BucketHandle(NULL, 0);
        CPPUNIT_ASSERT(tp.findBucket(tp.root->bucketWidth, NULL) == bh);
        CPPUNIT_ASSERT(tp.findHint == bh);

        // case2b: subrange != NULL, but time mismatch
        LogTime earlier = LogTime(0, 0);
        bh = BucketHandle(tp.root, 1);
        tp.findHint = BucketHandle(bizarroTp.root, 1);
        CPPUNIT_ASSERT(tp.findBucket(tp.root->bucketWidth, &earlier) == bh);
        CPPUNIT_ASSERT(tp.findHint == bh);

        // case2c: subrange != NULL, time ok, but key range mismatch
        bizarroTp.root->bucketWidth = 1;
        bizarroTp.root->lastKey = bizarroTp.root->numBuckets - 1;
        bh = BucketHandle(tp.root, 1);
        tp.findHint = BucketHandle(bizarroTp.root, 2);
        CPPUNIT_ASSERT(tp.findBucket(tp.root->bucketWidth,
            &tp.root->createTime) == bh);
        CPPUNIT_ASSERT(tp.findHint == bh);
    }

    void
    test_PartitionCollector_constructor()
    {
        PartitionList partList;
        PartitionCollector pc(1024 * 1024, 1000, &partList, 0, 0);

        CPPUNIT_ASSERT_EQUAL(&partList, pc.partitions);
        CPPUNIT_ASSERT_EQUAL(1024 * 1024, pc.maxPartitionBytes);
        CPPUNIT_ASSERT_EQUAL(1000, pc.maxPartitionReferents);
        CPPUNIT_ASSERT_EQUAL(0, pc.nextFirstKey);
        CPPUNIT_ASSERT_EQUAL(0, pc.currentFirstKey);
        CPPUNIT_ASSERT_EQUAL(0, pc.currentKnownBytes);
        CPPUNIT_ASSERT_EQUAL(0, pc.currentKnownReferents);
        CPPUNIT_ASSERT_EQUAL(0, pc.previousPossibleBytes);
        CPPUNIT_ASSERT_EQUAL(0, pc.previousPossibleReferents);
        CPPUNIT_ASSERT_EQUAL(false, pc.isDone);
    }

    void
    test_PartitionCollector_addRangeLeaf()
    {
        PartitionList partList;
        PartitionCollector pc(1024 * 1024, 1000, &partList, 0, 0);

        bool ret = pc.addRangeLeaf(0, 10, 5, 1, 0, 0);
        CPPUNIT_ASSERT_EQUAL(true, ret);
        CPPUNIT_ASSERT_EQUAL(5, pc.currentKnownBytes);
        CPPUNIT_ASSERT_EQUAL(1, pc.currentKnownReferents);
        CPPUNIT_ASSERT_EQUAL(0, pc.previousPossibleBytes);
        CPPUNIT_ASSERT_EQUAL(0, pc.previousPossibleReferents);
        CPPUNIT_ASSERT_EQUAL(0, pc.partitions->size());
        CPPUNIT_ASSERT_EQUAL(11, pc.nextFirstKey);

        // force a new partition by size
        ret = pc.addRangeLeaf(11, 20, 1024*1024, 1, 0, 0);
        CPPUNIT_ASSERT_EQUAL(false, ret);
        CPPUNIT_ASSERT_EQUAL(21, pc.currentFirstKey);
        CPPUNIT_ASSERT_EQUAL(1, pc.partitions->size());

        // force a new partition by referents
        ret = pc.addRangeLeaf(21, 30, 1, 5000, 0, 0);
        CPPUNIT_ASSERT_EQUAL(false, ret);
        CPPUNIT_ASSERT_EQUAL(31, pc.currentFirstKey);
        CPPUNIT_ASSERT_EQUAL(2, pc.partitions->size());
    }

    void
    test_PartitionCollector_done()
    {
        // ensure the last partition is pushed to the list
        PartitionList partList1;
        PartitionCollector pc1(1024 * 1024, 1000, &partList1, 0, 0);

        pc1.addRangeLeaf(0, 10, 1024 * 1024 + 1, 1, 42, 83);
        CPPUNIT_ASSERT_EQUAL(42, pc1.previousPossibleBytes);
        CPPUNIT_ASSERT_EQUAL(83, pc1.previousPossibleReferents);
        pc1.addRangeLeaf(11, 20, 100, 1, 0, 0);
        pc1.done();
        CPPUNIT_ASSERT_EQUAL(2, pc1.partitions->size());
        CPPUNIT_ASSERT_EQUAL(0, pc1.partitions->begin()[0].firstKey);
        CPPUNIT_ASSERT_EQUAL(10, pc1.partitions->begin()[0].lastKey);
        CPPUNIT_ASSERT_EQUAL(11, pc1.partitions->begin()[1].firstKey);
        CPPUNIT_ASSERT_EQUAL((uint64_t)-1, pc1.partitions->begin()[1].lastKey);
        CPPUNIT_ASSERT_EQUAL(true, pc1.isDone);

        // if there were no objects at all, we should push the whole range
        PartitionList partList2;
        PartitionCollector pc2(1024 * 1024, 1000, &partList2, 0, 0);

        pc2.done();
        CPPUNIT_ASSERT_EQUAL(1, pc2.partitions->size());
        CPPUNIT_ASSERT_EQUAL(0, pc2.partitions->begin()[0].firstKey);
        CPPUNIT_ASSERT_EQUAL((uint64_t)-1, pc2.partitions->begin()[0].lastKey);
        CPPUNIT_ASSERT_EQUAL(true, pc2.isDone);
    }

    void
    test_PartitionCollector_pushCurrentTally()
    {
        PartitionList partList;
        PartitionCollector pc(1024 * 1024, 1000, &partList, 0, 0);

        pc.addRangeLeaf(0, 10, 1000, 1, 0, 0);
        pc.pushCurrentTally(8, 1000, 1000, 1, 1);
        CPPUNIT_ASSERT_EQUAL(1, pc.partitions->size());
        CPPUNIT_ASSERT_EQUAL(0, pc.partitions->begin()[0].firstKey);
        CPPUNIT_ASSERT_EQUAL(8, pc.partitions->begin()[0].lastKey);
        CPPUNIT_ASSERT_EQUAL(0, pc.currentKnownBytes);
        CPPUNIT_ASSERT_EQUAL(0, pc.currentKnownReferents);
        CPPUNIT_ASSERT_EQUAL(0, pc.residualMaxBytes);
        CPPUNIT_ASSERT_EQUAL(0, pc.residualMaxReferents);
    }

    void
    test_BucketHandle_constructor()
    {
        Subrange s(BucketHandle(NULL, 0), 0, 10, LogTime(0, 0));
        BucketHandle bh(&s, 1);
        CPPUNIT_ASSERT_EQUAL(&s, bh.subrange);
        CPPUNIT_ASSERT_EQUAL(1, bh.bucketIndex);
    }

    void
    test_BucketHandle_getSubrange()
    {
        Subrange s(BucketHandle(NULL, 0), 0, 10, LogTime(0, 0));
        BucketHandle bh(&s, 1);
        CPPUNIT_ASSERT_EQUAL(&s, bh.getSubrange());
    }

    void
    test_BucketHandle_getBucket()
    {
        BucketHandle bh1(NULL, 1);
        CPPUNIT_ASSERT_EQUAL(NULL, bh1.getBucket());

        Subrange s2(BucketHandle(NULL, 0), 0, 10, LogTime(0, 0));
        BucketHandle bh2(&s2, 0);
        CPPUNIT_ASSERT_EQUAL(&s2.buckets[0], bh2.getBucket());

        Subrange s3(BucketHandle(NULL, 0), 0, 10, LogTime(0, 0));
        BucketHandle bh3(&s3, s3.numBuckets - 1);
        CPPUNIT_ASSERT_EQUAL(&s3.buckets[s3.numBuckets - 1], bh3.getBucket());
    }

    void
    test_BucketHandle_getFirstKey()
    {
        Subrange s1(BucketHandle(NULL, 0), 0, 0x100000000, LogTime(0, 0));
        BucketHandle bh1(&s1, 0);
        CPPUNIT_ASSERT_EQUAL(0, bh1.getFirstKey());

        Subrange s2(BucketHandle(NULL, 0), 0, 0x100000000, LogTime(0, 0));
        BucketHandle bh2(&s2, 1);
        CPPUNIT_ASSERT_EQUAL(0 + s2.bucketWidth, bh2.getFirstKey());

        Subrange s3(BucketHandle(NULL, 0), 0, 0x100000000, LogTime(0, 0));
        BucketHandle bh3(&s3, s3.numBuckets - 1);
        CPPUNIT_ASSERT_EQUAL(0 + s3.bucketWidth * (s3.numBuckets - 1),
            bh3.getFirstKey());
    }

    void
    test_BucketHandle_getLastKey()
    {
        Subrange s1(BucketHandle(NULL, 0), 0, 0x100000000, LogTime(0, 0));
        BucketHandle bh1(&s1, 0);
        CPPUNIT_ASSERT_EQUAL(s1.bucketWidth - 1, bh1.getLastKey());

        Subrange s2(BucketHandle(NULL, 0), 0, 0x100000000, LogTime(0, 0));
        BucketHandle bh2(&s2, 1);
        CPPUNIT_ASSERT_EQUAL(0 + (s2.bucketWidth * 2) - 1, bh2.getLastKey());

        Subrange s3(BucketHandle(NULL, 0), 0, 0x100000000, LogTime(0, 0));
        BucketHandle bh3(&s3, s3.numBuckets - 1);
        CPPUNIT_ASSERT_EQUAL(0 + (s3.bucketWidth * s3.numBuckets) - 1,
            bh3.getLastKey());
    }

    void
    test_Subrange_constructor()
    {
        // case1: full key space
        Subrange s1(BucketHandle(NULL, 2), 0, (uint64_t)-1, LogTime(1, 9));
        CPPUNIT_ASSERT_EQUAL(NULL, s1.parent.subrange);
        CPPUNIT_ASSERT_EQUAL(2, s1.parent.bucketIndex);
        CPPUNIT_ASSERT(s1.bucketWidth != 0);
        CPPUNIT_ASSERT(s1.numBuckets != 0);
        CPPUNIT_ASSERT_EQUAL(0, s1.bucketWidth * s1.numBuckets);
        CPPUNIT_ASSERT_EQUAL(0, s1.firstKey);
        CPPUNIT_ASSERT_EQUAL((uint64_t)-1, s1.lastKey);
        CPPUNIT_ASSERT_EQUAL(0, s1.totalBytes);
        CPPUNIT_ASSERT_EQUAL(0, s1.totalReferents);
        CPPUNIT_ASSERT_EQUAL(0, s1.totalChildren);
        CPPUNIT_ASSERT(LogTime(1, 9) == s1.createTime);
        CPPUNIT_ASSERT(s1.buckets != NULL);

        // case2: all even levels
        Subrange s2(BucketHandle(NULL, 2),
            0x100000000, 0x1ffffffff, LogTime(1, 9));
        CPPUNIT_ASSERT_EQUAL(NULL, s2.parent.subrange);
        CPPUNIT_ASSERT_EQUAL(2, s2.parent.bucketIndex);
        CPPUNIT_ASSERT(s2.bucketWidth != 0);
        CPPUNIT_ASSERT(s2.numBuckets != 0);
        CPPUNIT_ASSERT_EQUAL(0x100000000, s2.bucketWidth * s2.numBuckets);
        CPPUNIT_ASSERT_EQUAL(0x100000000, s2.firstKey);
        CPPUNIT_ASSERT_EQUAL(0x1ffffffff, s2.lastKey);
        CPPUNIT_ASSERT_EQUAL(0, s2.totalBytes);
        CPPUNIT_ASSERT_EQUAL(0, s2.totalReferents);
        CPPUNIT_ASSERT_EQUAL(0, s2.totalChildren);
        CPPUNIT_ASSERT(LogTime(1, 9) == s2.createTime);
        CPPUNIT_ASSERT(s2.buckets != NULL);

        // case3: last level has < BITS_PER_LEVEL
        // XXX- need to make BITS_PER_LEVEL a parameter
    }

    void
    test_Subrange_findBucket()
    {
        LogTime parentTime1(1, 9);
        LogTime parentTime2(1, 11);
        LogTime childTime(1, 12);

        Subrange s(BucketHandle(NULL, 2), 0, (uint64_t)-1, parentTime1);
        Subrange *c = new Subrange(BucketHandle(&s, 1), s.bucketWidth,
            s.bucketWidth * 2 - 1, childTime);
        s.buckets[1].child = c;
        CPPUNIT_ASSERT(BucketHandle(&s, 0) == s.findBucket(0, NULL));

        CPPUNIT_ASSERT(BucketHandle(&s, 1) ==
            s.findBucket(s.bucketWidth, &parentTime1));
        CPPUNIT_ASSERT(BucketHandle(&s, 1) ==
            s.findBucket(s.bucketWidth, &parentTime2));
        CPPUNIT_ASSERT(BucketHandle(c, 0) ==
            s.findBucket(s.bucketWidth, &childTime));
        CPPUNIT_ASSERT(BucketHandle(c, 0) ==
            s.findBucket(s.bucketWidth, NULL));
    }

    void
    test_Subrange_getBucket()
    {
        Subrange s(BucketHandle(NULL, 2), 0, (uint64_t)-1, LogTime(1, 9));
        CPPUNIT_ASSERT_EQUAL(&s.buckets[0], s.getBucket(0));
        CPPUNIT_ASSERT_EQUAL(&s.buckets[s.numBuckets - 1],
            s.getBucket(s.numBuckets - 1));
    }

    void
    test_Subrange_getBucketFirstKey()
    {
        Subrange s(BucketHandle(NULL, 2), 0, (uint64_t)-1, LogTime(1, 9));
        int idx = s.numBuckets / 2;
        CPPUNIT_ASSERT_EQUAL(idx * s.bucketWidth,
            s.getBucketFirstKey(BucketHandle(&s, idx)));
    }

    void
    test_Subrange_getBucketLastKey()
    {
        Subrange s(BucketHandle(NULL, 2), 0, (uint64_t)-1, LogTime(1, 9));
        int idx = s.numBuckets / 2;
        CPPUNIT_ASSERT_EQUAL(idx * s.bucketWidth + s.bucketWidth - 1,
            s.getBucketLastKey(BucketHandle(&s, idx)));
    }

    void
    test_Subrange_isBottom()
    {
        Subrange s(BucketHandle(NULL, 2), 0, (uint64_t)-1, LogTime(1, 9));
        CPPUNIT_ASSERT_EQUAL(false, s.isBottom());
        s.bucketWidth = 1;
        CPPUNIT_ASSERT_EQUAL(true, s.isBottom());
    }

    void
    test_Subrange_partitionWalk()
    {
        Subrange s(BucketHandle(NULL, 2), 0, (uint64_t)-1, LogTime(1, 9));
        Subrange *c = new Subrange(BucketHandle(&s, 1), s.bucketWidth,
            s.bucketWidth * 2 - 1, LogTime(1, 12));

        for (uint32_t i = 0; i < s.numBuckets; i++) {
            if (i == 1) {
                s.buckets[i].child = c;
                s.buckets[i].totalBytes = 8 * 1024 * 1024;
                s.buckets[i].totalReferents = 1000;
            } else {
                s.buckets[i].totalBytes = 0;
                s.buckets[i].totalReferents = 0;
            }
        }
        for (uint32_t i = 0; i < c->numBuckets; i++) {
            c->buckets[i].totalBytes = 4 * 1024 * 1024;
            c->buckets[i].totalReferents = 1;
>>>>>>> f80d734e
        }
    }
<<<<<<< HEAD
    for (uint32_t i = 0; i < c->numBuckets; i++) {
        c->buckets[i].totalBytes = 4 * 1024 * 1024;
        c->buckets[i].totalReferants = 1;
=======

    void
    test_Subrange_track()
    {
        TabletProfiler tp;

        // first do one insert that won't split bucket 0
        tp.track(0, TabletProfiler::BUCKET_SPLIT_BYTES - 1, LogTime(1, 1));
        CPPUNIT_ASSERT(!tp.root->isBottom());
        CPPUNIT_ASSERT_EQUAL(NULL, tp.root->buckets[0].child);
        CPPUNIT_ASSERT_EQUAL(TabletProfiler::BUCKET_SPLIT_BYTES - 1,
            tp.root->buckets[0].totalBytes);
        CPPUNIT_ASSERT_EQUAL(1, tp.root->buckets[0].totalReferents);
        CPPUNIT_ASSERT_EQUAL(TabletProfiler::BUCKET_SPLIT_BYTES - 1,
            tp.root->totalBytes);
        CPPUNIT_ASSERT_EQUAL(1, tp.root->totalReferents);

        // now force one that will split the bucket
        tp.track(0, 2, LogTime(1, 2));

        // assert the parent hasn't changed
        CPPUNIT_ASSERT_EQUAL(TabletProfiler::BUCKET_SPLIT_BYTES - 1,
            tp.root->buckets[0].totalBytes);
        CPPUNIT_ASSERT_EQUAL(1, tp.root->buckets[0].totalReferents);
        CPPUNIT_ASSERT_EQUAL(TabletProfiler::BUCKET_SPLIT_BYTES - 1,
            tp.root->totalBytes);
        CPPUNIT_ASSERT_EQUAL(1, tp.root->totalReferents);

        // now check that the child is correct
        CPPUNIT_ASSERT_EQUAL(1, tp.root->totalChildren);
        CPPUNIT_ASSERT(tp.root->buckets[0].child != NULL);

        Subrange *child = tp.root->buckets[0].child;
        BucketHandle rootBh = BucketHandle(tp.root, 0);

        CPPUNIT_ASSERT_EQUAL(tp.root->getBucketFirstKey(rootBh),
            child->firstKey);
        CPPUNIT_ASSERT_EQUAL(tp.root->getBucketLastKey(rootBh), child->lastKey);
        CPPUNIT_ASSERT_EQUAL(0, child->totalChildren);
        CPPUNIT_ASSERT_EQUAL(2, child->buckets[0].totalBytes);
        CPPUNIT_ASSERT_EQUAL(1, child->buckets[0].totalReferents);
        CPPUNIT_ASSERT_EQUAL(2, child->totalBytes);
        CPPUNIT_ASSERT_EQUAL(1, child->totalReferents);
    }

    // NB: this test can be sensitive to the constants used.
    void
    test_Subrange_untrack()
    {
        TabletProfiler tp;

        // create a bucket and force it to split
        uint32_t quarter = TabletProfiler::BUCKET_SPLIT_BYTES / 4;
        tp.track(0, quarter, LogTime(1, 1));
        tp.track(0, quarter, LogTime(1, 2));
        tp.track(0, quarter, LogTime(1, 3));
        tp.track(0, quarter, LogTime(1, 4));
        tp.track(0, 100, LogTime(1, 5));
        tp.track(0, 100, LogTime(1, 6));
        tp.track(0, 100, LogTime(1, 7));

        // be sure it split
        Subrange *child = tp.root->buckets[0].child;
        CPPUNIT_ASSERT(child != NULL);
        BucketHandle bh = tp.findBucket(0, NULL);
        CPPUNIT_ASSERT_EQUAL(1, tp.root->totalChildren);
        CPPUNIT_ASSERT_EQUAL(child, bh.getSubrange());
        CPPUNIT_ASSERT_EQUAL(300, child->totalBytes);
        CPPUNIT_ASSERT_EQUAL(3, child->totalReferents);
        CPPUNIT_ASSERT_EQUAL(300, child->buckets[0].totalBytes);
        CPPUNIT_ASSERT_EQUAL(3, child->buckets[0].totalReferents);

        // make sure it doesn't merge before we expect
        tp.untrack(0, 100, LogTime(1, 6));
        CPPUNIT_ASSERT_EQUAL(child, bh.getSubrange());
        CPPUNIT_ASSERT_EQUAL(200, child->totalBytes);
        CPPUNIT_ASSERT_EQUAL(2, child->totalReferents);
        CPPUNIT_ASSERT_EQUAL(200, child->buckets[0].totalBytes);
        CPPUNIT_ASSERT_EQUAL(2, child->buckets[0].totalReferents);

        // now force a merge
        tp.untrack(0, quarter, LogTime(1, 1));
        tp.untrack(0, quarter, LogTime(1, 2));
        tp.untrack(0, quarter, LogTime(1, 3));
        // our code only merges when a leaf is modified
        tp.untrack(0, 100, LogTime(1, 7));

        CPPUNIT_ASSERT_EQUAL(NULL, tp.root->buckets[0].child);
        CPPUNIT_ASSERT_EQUAL(quarter + 100, tp.root->totalBytes);
        CPPUNIT_ASSERT_EQUAL(2, tp.root->totalReferents);
        CPPUNIT_ASSERT_EQUAL(quarter + 100, tp.root->buckets[0].totalBytes);
        CPPUNIT_ASSERT_EQUAL(2, tp.root->buckets[0].totalReferents);
        CPPUNIT_ASSERT_EQUAL(0, tp.root->totalChildren);
>>>>>>> f80d734e
    }

    PartitionList partList;
    PartitionCollector pc(640 * 1024 * 1024, 10 * 1000 * 1000,
        &partList, 0, 0);
    s.partitionWalk(&pc);
    pc.done();

    EXPECT_EQ(2U, partList.size());
    EXPECT_EQ(0U, partList[0].firstKey);
    EXPECT_EQ(partList[1].firstKey - 1,
        partList[0].lastKey);
    EXPECT_EQ((uint64_t)-1, partList[1].lastKey);
}

TEST_F(TabletProfilerTest, Subrange_track) {
    TabletProfiler tp;

    // first do one insert that won't split bucket 0
    tp.track(0, TabletProfiler::BUCKET_SPLIT_BYTES - 1, LogTime(1, 1));
    EXPECT_FALSE(tp.root->isBottom());
    EXPECT_TRUE(NULL == tp.root->buckets[0].child);
    EXPECT_EQ(TabletProfiler::BUCKET_SPLIT_BYTES - 1,
        tp.root->buckets[0].totalBytes);
    EXPECT_EQ(1U, tp.root->buckets[0].totalReferants);
    EXPECT_EQ(TabletProfiler::BUCKET_SPLIT_BYTES - 1,
        tp.root->totalBytes);
    EXPECT_EQ(1U, tp.root->totalReferants);

    // now force one that will split the bucket
    tp.track(0, 2, LogTime(1, 2));

    // assert the parent hasn't changed
    EXPECT_EQ(TabletProfiler::BUCKET_SPLIT_BYTES - 1,
        tp.root->buckets[0].totalBytes);
    EXPECT_EQ(1U, tp.root->buckets[0].totalReferants);
    EXPECT_EQ(TabletProfiler::BUCKET_SPLIT_BYTES - 1,
        tp.root->totalBytes);
    EXPECT_EQ(1U, tp.root->totalReferants);

    // now check that the child is correct
    EXPECT_EQ(1U, tp.root->totalChildren);
    EXPECT_TRUE(tp.root->buckets[0].child != NULL);

    Subrange *child = tp.root->buckets[0].child;
    BucketHandle rootBh = BucketHandle(tp.root, 0);

    EXPECT_EQ(tp.root->getBucketFirstKey(rootBh),
        child->firstKey);
    EXPECT_EQ(tp.root->getBucketLastKey(rootBh), child->lastKey);
    EXPECT_EQ(0U, child->totalChildren);
    EXPECT_EQ(2U, child->buckets[0].totalBytes);
    EXPECT_EQ(1U, child->buckets[0].totalReferants);
    EXPECT_EQ(2U, child->totalBytes);
    EXPECT_EQ(1U, child->totalReferants);
}

// NB: this test can be sensitive to the constants used.
TEST_F(TabletProfilerTest, Subrange_untrack) {
    TabletProfiler tp;

    // create a bucket and force it to split
    uint32_t quarter = TabletProfiler::BUCKET_SPLIT_BYTES / 4;
    tp.track(0, quarter, LogTime(1, 1));
    tp.track(0, quarter, LogTime(1, 2));
    tp.track(0, quarter, LogTime(1, 3));
    tp.track(0, quarter, LogTime(1, 4));
    tp.track(0, 100, LogTime(1, 5));
    tp.track(0, 100, LogTime(1, 6));
    tp.track(0, 100, LogTime(1, 7));

    // be sure it split
    Subrange *child = tp.root->buckets[0].child;
    EXPECT_TRUE(child != NULL);
    BucketHandle bh = tp.findBucket(0, NULL);
    EXPECT_EQ(1U, tp.root->totalChildren);
    EXPECT_EQ(child, bh.getSubrange());
    EXPECT_EQ(300U, child->totalBytes);
    EXPECT_EQ(3U, child->totalReferants);
    EXPECT_EQ(300U, child->buckets[0].totalBytes);
    EXPECT_EQ(3U, child->buckets[0].totalReferants);

    // make sure it doesn't merge before we expect
    tp.untrack(0, 100, LogTime(1, 6));
    EXPECT_EQ(child, bh.getSubrange());
    EXPECT_EQ(200U, child->totalBytes);
    EXPECT_EQ(2U, child->totalReferants);
    EXPECT_EQ(200U, child->buckets[0].totalBytes);
    EXPECT_EQ(2U, child->buckets[0].totalReferants);

    // now force a merge
    tp.untrack(0, quarter, LogTime(1, 1));
    tp.untrack(0, quarter, LogTime(1, 2));
    tp.untrack(0, quarter, LogTime(1, 3));
    // our code only merges when a leaf is modified
    tp.untrack(0, 100, LogTime(1, 7));

    EXPECT_TRUE(NULL == tp.root->buckets[0].child);
    EXPECT_EQ(quarter + 100, tp.root->totalBytes);
    EXPECT_EQ(2U, tp.root->totalReferants);
    EXPECT_EQ(quarter + 100, tp.root->buckets[0].totalBytes);
    EXPECT_EQ(2U, tp.root->buckets[0].totalReferants);
    EXPECT_EQ(0U, tp.root->totalChildren);
}

TEST_F(TabletProfilerTest, Subrange_getters) {
    BucketHandle bh(NULL, 0);
    Subrange s(bh, 51, 999, LogTime(134, 53));

    EXPECT_EQ(LogTime(134, 53), s.getCreateTime());
    EXPECT_EQ(51U, s.getFirstKey());
    EXPECT_EQ(999U, s.getLastKey());
}

} // namespace RAMCloud<|MERGE_RESOLUTION|>--- conflicted
+++ resolved
@@ -34,7 +34,6 @@
 
     TabletProfilerTest() {}
 
-<<<<<<< HEAD
     DISALLOW_COPY_AND_ASSIGN(TabletProfilerTest);
 };
 
@@ -106,7 +105,7 @@
     EXPECT_TRUE(l != NULL);
     EXPECT_EQ(1U, l->size());
     EXPECT_EQ((*l)[0].minBytes, (*l)[0].maxBytes);
-    EXPECT_EQ((*l)[0].minReferants,  (*l)[0].maxReferants);
+    EXPECT_EQ((*l)[0].minReferents,  (*l)[0].maxReferents);
 }
 
 // this is mostly just a wrapper around Subrange::findBucket.
@@ -171,13 +170,13 @@
 
     EXPECT_EQ(&partList, pc.partitions);
     EXPECT_EQ(1024U * 1024U, pc.maxPartitionBytes);
-    EXPECT_EQ(1000U, pc.maxPartitionReferants);
+    EXPECT_EQ(1000U, pc.maxPartitionReferents);
     EXPECT_EQ(0U, pc.nextFirstKey);
     EXPECT_EQ(0U, pc.currentFirstKey);
     EXPECT_EQ(0U, pc.currentKnownBytes);
-    EXPECT_EQ(0U, pc.currentKnownReferants);
+    EXPECT_EQ(0U, pc.currentKnownReferents);
     EXPECT_EQ(0U, pc.previousPossibleBytes);
-    EXPECT_EQ(0U, pc.previousPossibleReferants);
+    EXPECT_EQ(0U, pc.previousPossibleReferents);
     EXPECT_FALSE(pc.isDone);
 }
 
@@ -188,9 +187,9 @@
     bool ret = pc.addRangeLeaf(0, 10, 5, 1, 0, 0);
     EXPECT_TRUE(ret);
     EXPECT_EQ(5U, pc.currentKnownBytes);
-    EXPECT_EQ(1U, pc.currentKnownReferants);
+    EXPECT_EQ(1U, pc.currentKnownReferents);
     EXPECT_EQ(0U, pc.previousPossibleBytes);
-    EXPECT_EQ(0U, pc.previousPossibleReferants);
+    EXPECT_EQ(0U, pc.previousPossibleReferents);
     EXPECT_EQ(0U, pc.partitions->size());
     EXPECT_EQ(11U, pc.nextFirstKey);
 
@@ -214,7 +213,7 @@
 
     pc1.addRangeLeaf(0, 10, 1024 * 1024 + 1, 1, 42, 83);
     EXPECT_EQ(42U, pc1.previousPossibleBytes);
-    EXPECT_EQ(83U, pc1.previousPossibleReferants);
+    EXPECT_EQ(83U, pc1.previousPossibleReferents);
     pc1.addRangeLeaf(11, 20, 100, 1, 0, 0);
     pc1.done();
     EXPECT_EQ(2U, pc1.partitions->size());
@@ -245,9 +244,9 @@
     EXPECT_EQ(0U, pc.partitions->begin()[0].firstKey);
     EXPECT_EQ(8U, pc.partitions->begin()[0].lastKey);
     EXPECT_EQ(0U, pc.currentKnownBytes);
-    EXPECT_EQ(0U, pc.currentKnownReferants);
+    EXPECT_EQ(0U, pc.currentKnownReferents);
     EXPECT_EQ(0U, pc.residualMaxBytes);
-    EXPECT_EQ(0U, pc.residualMaxReferants);
+    EXPECT_EQ(0U, pc.residualMaxReferents);
 }
 
 TEST_F(TabletProfilerTest, BucketHandle_constructor) {
@@ -317,7 +316,7 @@
     EXPECT_EQ(0U, s1.firstKey);
     EXPECT_EQ((uint64_t)-1, s1.lastKey);
     EXPECT_EQ(0U, s1.totalBytes);
-    EXPECT_EQ(0U, s1.totalReferants);
+    EXPECT_EQ(0U, s1.totalReferents);
     EXPECT_EQ(0U, s1.totalChildren);
     EXPECT_EQ(LogTime(1, 9), s1.createTime);
     EXPECT_TRUE(s1.buckets != NULL);
@@ -333,7 +332,7 @@
     EXPECT_EQ(0x100000000U, s2.firstKey);
     EXPECT_EQ(0x1ffffffffU, s2.lastKey);
     EXPECT_EQ(0U, s2.totalBytes);
-    EXPECT_EQ(0U, s2.totalReferants);
+    EXPECT_EQ(0U, s2.totalReferents);
     EXPECT_EQ(0U, s2.totalChildren);
     EXPECT_EQ(LogTime(1, 9), s2.createTime);
     EXPECT_TRUE(s2.buckets != NULL);
@@ -400,527 +399,15 @@
         if (i == 1) {
             s.buckets[i].child = c;
             s.buckets[i].totalBytes = 8 * 1024 * 1024;
-            s.buckets[i].totalReferants = 1000;
+            s.buckets[i].totalReferents = 1000;
         } else {
             s.buckets[i].totalBytes = 0;
-            s.buckets[i].totalReferants = 0;
-=======
-    void
-    test_TabletProfiler_constructor()
-    {
-        TabletProfiler tp;
-        CPPUNIT_ASSERT(tp.root != NULL);
-        CPPUNIT_ASSERT(tp.root->createTime == LogTime(0, 0));
-        CPPUNIT_ASSERT(tp.lastTracked == LogTime(0, 0));
-        CPPUNIT_ASSERT_EQUAL(0, tp.totalTracked);
-        CPPUNIT_ASSERT_EQUAL(0, tp.totalTrackedBytes);
-    }
-
-    void
-    test_TabletProfiler_track()
-    {
-        TabletProfiler tp;
-        tp.track(0, 7, LogTime(1, 2));
-        CPPUNIT_ASSERT(tp.lastTracked == LogTime(1, 2));
-        CPPUNIT_ASSERT_EQUAL(1, tp.totalTracked);
-        CPPUNIT_ASSERT_EQUAL(7, tp.totalTrackedBytes);
-    }
-
-    void
-    test_TabletProfiler_untrack()
-    {
-        TabletProfiler tp;
-        tp.track(0, 7, LogTime(1, 2));
-        tp.track(0, 8, LogTime(1, 3));
-        tp.untrack(0, 7, LogTime(1, 2));
-        CPPUNIT_ASSERT_EQUAL(1, tp.totalTracked);
-        CPPUNIT_ASSERT_EQUAL(8, tp.totalTrackedBytes);
-    }
-
-    void
-    test_TabletProfiler_getPartitions()
-    {
-        TabletProfiler tp;
-        tp.track(0, 7, LogTime(1, 2));
-        tp.track(0x100000000000000L, 8, LogTime(1, 3));
-        tp.track(-1, 25, LogTime(1, 4));
-
-        PartitionList *l = tp.getPartitions(1000, 1000, 0, 0);
-        CPPUNIT_ASSERT(l != NULL);
-        CPPUNIT_ASSERT_EQUAL(1, l->size());
-        CPPUNIT_ASSERT_EQUAL(0, l->begin()[0].firstKey);
-        CPPUNIT_ASSERT_EQUAL((uint64_t)-1, l->begin()[0].lastKey);
-        delete l;
-
-        l = tp.getPartitions(1000, 1000, 984, 1);
-        CPPUNIT_ASSERT(l != NULL);
-        CPPUNIT_ASSERT_EQUAL(1, l->size());
-        delete l;
-
-        l = tp.getPartitions(1000, 1000, 985, 1);
-        CPPUNIT_ASSERT(l != NULL);
-        CPPUNIT_ASSERT_EQUAL(2, l->size());
-        delete l;
-
-        l = tp.getPartitions(1000, 1000, 20, 997);
-        CPPUNIT_ASSERT(l != NULL);
-        CPPUNIT_ASSERT_EQUAL(1, l->size());
-        delete l;
-
-        l = tp.getPartitions(1000, 1000, 20, 998);
-        CPPUNIT_ASSERT(l != NULL);
-        CPPUNIT_ASSERT_EQUAL(2, l->size());
-        delete l;
-
-        // assert if we have < the max number of bytes/referents,
-        // then our count is precise. we must force a split so
-        // that the walker takes into account parent bytes.
-        tp.track(0, TabletProfiler::BUCKET_SPLIT_BYTES, LogTime(1, 5));
-        tp.track(0, TabletProfiler::BUCKET_SPLIT_BYTES / 2, LogTime(1, 6));
-        l = tp.getPartitions(640 * 1024 * 1024, 1000, 0, 0);
-        CPPUNIT_ASSERT(l != NULL);
-        CPPUNIT_ASSERT_EQUAL(1, l->size());
-        CPPUNIT_ASSERT_EQUAL((*l)[0].minBytes, (*l)[0].maxBytes);
-        CPPUNIT_ASSERT_EQUAL((*l)[0].minReferents,  (*l)[0].maxReferents);
-    }
-
-    // this is mostly just a wrapper around Subrange::findBucket.
-    // the only difference is we have a little bit of subtle logic to
-    // cache the last bucket for quick sequential accesses
-    void
-    test_TabletProfiler_findBucket()
-    {
-        BucketHandle bh(NULL, 0);
-        TabletProfiler tp;
-        TabletProfiler bizarroTp;
-        CPPUNIT_ASSERT_EQUAL(NULL, tp.findHint.getSubrange());
-
-        // tweak the create times so we can query with earler times
-        tp.root->createTime = LogTime(1, 1);
-        bizarroTp.root->createTime = LogTime(1, 1);
-
-        /////
-        // case1x use the hint
-        /////
-
-        // case1a: subrange != NULL && time == NULL && key in range
-        bh = BucketHandle(bizarroTp.root, 1);
-        tp.findHint = bh;
-        CPPUNIT_ASSERT(tp.findBucket(tp.root->bucketWidth, NULL) == bh);
-        CPPUNIT_ASSERT(tp.findHint == bh);
-
-        // case1b: subrange != NULL && getCreateTime() <= *time && key in range
-        bh = BucketHandle(bizarroTp.root, 1);
-        tp.findHint = bh;
-        CPPUNIT_ASSERT(tp.findBucket(tp.root->bucketWidth,
-            &tp.root->createTime) == bh);
-        CPPUNIT_ASSERT(tp.findHint == bh);
-
-        /////
-        // case2x do not use the hint
-        /////
-
-        // case2a: subrange == NULL
-        bh = BucketHandle(tp.root, 1);
-        tp.findHint = BucketHandle(NULL, 0);
-        CPPUNIT_ASSERT(tp.findBucket(tp.root->bucketWidth, NULL) == bh);
-        CPPUNIT_ASSERT(tp.findHint == bh);
-
-        // case2b: subrange != NULL, but time mismatch
-        LogTime earlier = LogTime(0, 0);
-        bh = BucketHandle(tp.root, 1);
-        tp.findHint = BucketHandle(bizarroTp.root, 1);
-        CPPUNIT_ASSERT(tp.findBucket(tp.root->bucketWidth, &earlier) == bh);
-        CPPUNIT_ASSERT(tp.findHint == bh);
-
-        // case2c: subrange != NULL, time ok, but key range mismatch
-        bizarroTp.root->bucketWidth = 1;
-        bizarroTp.root->lastKey = bizarroTp.root->numBuckets - 1;
-        bh = BucketHandle(tp.root, 1);
-        tp.findHint = BucketHandle(bizarroTp.root, 2);
-        CPPUNIT_ASSERT(tp.findBucket(tp.root->bucketWidth,
-            &tp.root->createTime) == bh);
-        CPPUNIT_ASSERT(tp.findHint == bh);
-    }
-
-    void
-    test_PartitionCollector_constructor()
-    {
-        PartitionList partList;
-        PartitionCollector pc(1024 * 1024, 1000, &partList, 0, 0);
-
-        CPPUNIT_ASSERT_EQUAL(&partList, pc.partitions);
-        CPPUNIT_ASSERT_EQUAL(1024 * 1024, pc.maxPartitionBytes);
-        CPPUNIT_ASSERT_EQUAL(1000, pc.maxPartitionReferents);
-        CPPUNIT_ASSERT_EQUAL(0, pc.nextFirstKey);
-        CPPUNIT_ASSERT_EQUAL(0, pc.currentFirstKey);
-        CPPUNIT_ASSERT_EQUAL(0, pc.currentKnownBytes);
-        CPPUNIT_ASSERT_EQUAL(0, pc.currentKnownReferents);
-        CPPUNIT_ASSERT_EQUAL(0, pc.previousPossibleBytes);
-        CPPUNIT_ASSERT_EQUAL(0, pc.previousPossibleReferents);
-        CPPUNIT_ASSERT_EQUAL(false, pc.isDone);
-    }
-
-    void
-    test_PartitionCollector_addRangeLeaf()
-    {
-        PartitionList partList;
-        PartitionCollector pc(1024 * 1024, 1000, &partList, 0, 0);
-
-        bool ret = pc.addRangeLeaf(0, 10, 5, 1, 0, 0);
-        CPPUNIT_ASSERT_EQUAL(true, ret);
-        CPPUNIT_ASSERT_EQUAL(5, pc.currentKnownBytes);
-        CPPUNIT_ASSERT_EQUAL(1, pc.currentKnownReferents);
-        CPPUNIT_ASSERT_EQUAL(0, pc.previousPossibleBytes);
-        CPPUNIT_ASSERT_EQUAL(0, pc.previousPossibleReferents);
-        CPPUNIT_ASSERT_EQUAL(0, pc.partitions->size());
-        CPPUNIT_ASSERT_EQUAL(11, pc.nextFirstKey);
-
-        // force a new partition by size
-        ret = pc.addRangeLeaf(11, 20, 1024*1024, 1, 0, 0);
-        CPPUNIT_ASSERT_EQUAL(false, ret);
-        CPPUNIT_ASSERT_EQUAL(21, pc.currentFirstKey);
-        CPPUNIT_ASSERT_EQUAL(1, pc.partitions->size());
-
-        // force a new partition by referents
-        ret = pc.addRangeLeaf(21, 30, 1, 5000, 0, 0);
-        CPPUNIT_ASSERT_EQUAL(false, ret);
-        CPPUNIT_ASSERT_EQUAL(31, pc.currentFirstKey);
-        CPPUNIT_ASSERT_EQUAL(2, pc.partitions->size());
-    }
-
-    void
-    test_PartitionCollector_done()
-    {
-        // ensure the last partition is pushed to the list
-        PartitionList partList1;
-        PartitionCollector pc1(1024 * 1024, 1000, &partList1, 0, 0);
-
-        pc1.addRangeLeaf(0, 10, 1024 * 1024 + 1, 1, 42, 83);
-        CPPUNIT_ASSERT_EQUAL(42, pc1.previousPossibleBytes);
-        CPPUNIT_ASSERT_EQUAL(83, pc1.previousPossibleReferents);
-        pc1.addRangeLeaf(11, 20, 100, 1, 0, 0);
-        pc1.done();
-        CPPUNIT_ASSERT_EQUAL(2, pc1.partitions->size());
-        CPPUNIT_ASSERT_EQUAL(0, pc1.partitions->begin()[0].firstKey);
-        CPPUNIT_ASSERT_EQUAL(10, pc1.partitions->begin()[0].lastKey);
-        CPPUNIT_ASSERT_EQUAL(11, pc1.partitions->begin()[1].firstKey);
-        CPPUNIT_ASSERT_EQUAL((uint64_t)-1, pc1.partitions->begin()[1].lastKey);
-        CPPUNIT_ASSERT_EQUAL(true, pc1.isDone);
-
-        // if there were no objects at all, we should push the whole range
-        PartitionList partList2;
-        PartitionCollector pc2(1024 * 1024, 1000, &partList2, 0, 0);
-
-        pc2.done();
-        CPPUNIT_ASSERT_EQUAL(1, pc2.partitions->size());
-        CPPUNIT_ASSERT_EQUAL(0, pc2.partitions->begin()[0].firstKey);
-        CPPUNIT_ASSERT_EQUAL((uint64_t)-1, pc2.partitions->begin()[0].lastKey);
-        CPPUNIT_ASSERT_EQUAL(true, pc2.isDone);
-    }
-
-    void
-    test_PartitionCollector_pushCurrentTally()
-    {
-        PartitionList partList;
-        PartitionCollector pc(1024 * 1024, 1000, &partList, 0, 0);
-
-        pc.addRangeLeaf(0, 10, 1000, 1, 0, 0);
-        pc.pushCurrentTally(8, 1000, 1000, 1, 1);
-        CPPUNIT_ASSERT_EQUAL(1, pc.partitions->size());
-        CPPUNIT_ASSERT_EQUAL(0, pc.partitions->begin()[0].firstKey);
-        CPPUNIT_ASSERT_EQUAL(8, pc.partitions->begin()[0].lastKey);
-        CPPUNIT_ASSERT_EQUAL(0, pc.currentKnownBytes);
-        CPPUNIT_ASSERT_EQUAL(0, pc.currentKnownReferents);
-        CPPUNIT_ASSERT_EQUAL(0, pc.residualMaxBytes);
-        CPPUNIT_ASSERT_EQUAL(0, pc.residualMaxReferents);
-    }
-
-    void
-    test_BucketHandle_constructor()
-    {
-        Subrange s(BucketHandle(NULL, 0), 0, 10, LogTime(0, 0));
-        BucketHandle bh(&s, 1);
-        CPPUNIT_ASSERT_EQUAL(&s, bh.subrange);
-        CPPUNIT_ASSERT_EQUAL(1, bh.bucketIndex);
-    }
-
-    void
-    test_BucketHandle_getSubrange()
-    {
-        Subrange s(BucketHandle(NULL, 0), 0, 10, LogTime(0, 0));
-        BucketHandle bh(&s, 1);
-        CPPUNIT_ASSERT_EQUAL(&s, bh.getSubrange());
-    }
-
-    void
-    test_BucketHandle_getBucket()
-    {
-        BucketHandle bh1(NULL, 1);
-        CPPUNIT_ASSERT_EQUAL(NULL, bh1.getBucket());
-
-        Subrange s2(BucketHandle(NULL, 0), 0, 10, LogTime(0, 0));
-        BucketHandle bh2(&s2, 0);
-        CPPUNIT_ASSERT_EQUAL(&s2.buckets[0], bh2.getBucket());
-
-        Subrange s3(BucketHandle(NULL, 0), 0, 10, LogTime(0, 0));
-        BucketHandle bh3(&s3, s3.numBuckets - 1);
-        CPPUNIT_ASSERT_EQUAL(&s3.buckets[s3.numBuckets - 1], bh3.getBucket());
-    }
-
-    void
-    test_BucketHandle_getFirstKey()
-    {
-        Subrange s1(BucketHandle(NULL, 0), 0, 0x100000000, LogTime(0, 0));
-        BucketHandle bh1(&s1, 0);
-        CPPUNIT_ASSERT_EQUAL(0, bh1.getFirstKey());
-
-        Subrange s2(BucketHandle(NULL, 0), 0, 0x100000000, LogTime(0, 0));
-        BucketHandle bh2(&s2, 1);
-        CPPUNIT_ASSERT_EQUAL(0 + s2.bucketWidth, bh2.getFirstKey());
-
-        Subrange s3(BucketHandle(NULL, 0), 0, 0x100000000, LogTime(0, 0));
-        BucketHandle bh3(&s3, s3.numBuckets - 1);
-        CPPUNIT_ASSERT_EQUAL(0 + s3.bucketWidth * (s3.numBuckets - 1),
-            bh3.getFirstKey());
-    }
-
-    void
-    test_BucketHandle_getLastKey()
-    {
-        Subrange s1(BucketHandle(NULL, 0), 0, 0x100000000, LogTime(0, 0));
-        BucketHandle bh1(&s1, 0);
-        CPPUNIT_ASSERT_EQUAL(s1.bucketWidth - 1, bh1.getLastKey());
-
-        Subrange s2(BucketHandle(NULL, 0), 0, 0x100000000, LogTime(0, 0));
-        BucketHandle bh2(&s2, 1);
-        CPPUNIT_ASSERT_EQUAL(0 + (s2.bucketWidth * 2) - 1, bh2.getLastKey());
-
-        Subrange s3(BucketHandle(NULL, 0), 0, 0x100000000, LogTime(0, 0));
-        BucketHandle bh3(&s3, s3.numBuckets - 1);
-        CPPUNIT_ASSERT_EQUAL(0 + (s3.bucketWidth * s3.numBuckets) - 1,
-            bh3.getLastKey());
-    }
-
-    void
-    test_Subrange_constructor()
-    {
-        // case1: full key space
-        Subrange s1(BucketHandle(NULL, 2), 0, (uint64_t)-1, LogTime(1, 9));
-        CPPUNIT_ASSERT_EQUAL(NULL, s1.parent.subrange);
-        CPPUNIT_ASSERT_EQUAL(2, s1.parent.bucketIndex);
-        CPPUNIT_ASSERT(s1.bucketWidth != 0);
-        CPPUNIT_ASSERT(s1.numBuckets != 0);
-        CPPUNIT_ASSERT_EQUAL(0, s1.bucketWidth * s1.numBuckets);
-        CPPUNIT_ASSERT_EQUAL(0, s1.firstKey);
-        CPPUNIT_ASSERT_EQUAL((uint64_t)-1, s1.lastKey);
-        CPPUNIT_ASSERT_EQUAL(0, s1.totalBytes);
-        CPPUNIT_ASSERT_EQUAL(0, s1.totalReferents);
-        CPPUNIT_ASSERT_EQUAL(0, s1.totalChildren);
-        CPPUNIT_ASSERT(LogTime(1, 9) == s1.createTime);
-        CPPUNIT_ASSERT(s1.buckets != NULL);
-
-        // case2: all even levels
-        Subrange s2(BucketHandle(NULL, 2),
-            0x100000000, 0x1ffffffff, LogTime(1, 9));
-        CPPUNIT_ASSERT_EQUAL(NULL, s2.parent.subrange);
-        CPPUNIT_ASSERT_EQUAL(2, s2.parent.bucketIndex);
-        CPPUNIT_ASSERT(s2.bucketWidth != 0);
-        CPPUNIT_ASSERT(s2.numBuckets != 0);
-        CPPUNIT_ASSERT_EQUAL(0x100000000, s2.bucketWidth * s2.numBuckets);
-        CPPUNIT_ASSERT_EQUAL(0x100000000, s2.firstKey);
-        CPPUNIT_ASSERT_EQUAL(0x1ffffffff, s2.lastKey);
-        CPPUNIT_ASSERT_EQUAL(0, s2.totalBytes);
-        CPPUNIT_ASSERT_EQUAL(0, s2.totalReferents);
-        CPPUNIT_ASSERT_EQUAL(0, s2.totalChildren);
-        CPPUNIT_ASSERT(LogTime(1, 9) == s2.createTime);
-        CPPUNIT_ASSERT(s2.buckets != NULL);
-
-        // case3: last level has < BITS_PER_LEVEL
-        // XXX- need to make BITS_PER_LEVEL a parameter
-    }
-
-    void
-    test_Subrange_findBucket()
-    {
-        LogTime parentTime1(1, 9);
-        LogTime parentTime2(1, 11);
-        LogTime childTime(1, 12);
-
-        Subrange s(BucketHandle(NULL, 2), 0, (uint64_t)-1, parentTime1);
-        Subrange *c = new Subrange(BucketHandle(&s, 1), s.bucketWidth,
-            s.bucketWidth * 2 - 1, childTime);
-        s.buckets[1].child = c;
-        CPPUNIT_ASSERT(BucketHandle(&s, 0) == s.findBucket(0, NULL));
-
-        CPPUNIT_ASSERT(BucketHandle(&s, 1) ==
-            s.findBucket(s.bucketWidth, &parentTime1));
-        CPPUNIT_ASSERT(BucketHandle(&s, 1) ==
-            s.findBucket(s.bucketWidth, &parentTime2));
-        CPPUNIT_ASSERT(BucketHandle(c, 0) ==
-            s.findBucket(s.bucketWidth, &childTime));
-        CPPUNIT_ASSERT(BucketHandle(c, 0) ==
-            s.findBucket(s.bucketWidth, NULL));
-    }
-
-    void
-    test_Subrange_getBucket()
-    {
-        Subrange s(BucketHandle(NULL, 2), 0, (uint64_t)-1, LogTime(1, 9));
-        CPPUNIT_ASSERT_EQUAL(&s.buckets[0], s.getBucket(0));
-        CPPUNIT_ASSERT_EQUAL(&s.buckets[s.numBuckets - 1],
-            s.getBucket(s.numBuckets - 1));
-    }
-
-    void
-    test_Subrange_getBucketFirstKey()
-    {
-        Subrange s(BucketHandle(NULL, 2), 0, (uint64_t)-1, LogTime(1, 9));
-        int idx = s.numBuckets / 2;
-        CPPUNIT_ASSERT_EQUAL(idx * s.bucketWidth,
-            s.getBucketFirstKey(BucketHandle(&s, idx)));
-    }
-
-    void
-    test_Subrange_getBucketLastKey()
-    {
-        Subrange s(BucketHandle(NULL, 2), 0, (uint64_t)-1, LogTime(1, 9));
-        int idx = s.numBuckets / 2;
-        CPPUNIT_ASSERT_EQUAL(idx * s.bucketWidth + s.bucketWidth - 1,
-            s.getBucketLastKey(BucketHandle(&s, idx)));
-    }
-
-    void
-    test_Subrange_isBottom()
-    {
-        Subrange s(BucketHandle(NULL, 2), 0, (uint64_t)-1, LogTime(1, 9));
-        CPPUNIT_ASSERT_EQUAL(false, s.isBottom());
-        s.bucketWidth = 1;
-        CPPUNIT_ASSERT_EQUAL(true, s.isBottom());
-    }
-
-    void
-    test_Subrange_partitionWalk()
-    {
-        Subrange s(BucketHandle(NULL, 2), 0, (uint64_t)-1, LogTime(1, 9));
-        Subrange *c = new Subrange(BucketHandle(&s, 1), s.bucketWidth,
-            s.bucketWidth * 2 - 1, LogTime(1, 12));
-
-        for (uint32_t i = 0; i < s.numBuckets; i++) {
-            if (i == 1) {
-                s.buckets[i].child = c;
-                s.buckets[i].totalBytes = 8 * 1024 * 1024;
-                s.buckets[i].totalReferents = 1000;
-            } else {
-                s.buckets[i].totalBytes = 0;
-                s.buckets[i].totalReferents = 0;
-            }
-        }
-        for (uint32_t i = 0; i < c->numBuckets; i++) {
-            c->buckets[i].totalBytes = 4 * 1024 * 1024;
-            c->buckets[i].totalReferents = 1;
->>>>>>> f80d734e
+            s.buckets[i].totalReferents = 0;
         }
     }
-<<<<<<< HEAD
     for (uint32_t i = 0; i < c->numBuckets; i++) {
         c->buckets[i].totalBytes = 4 * 1024 * 1024;
-        c->buckets[i].totalReferants = 1;
-=======
-
-    void
-    test_Subrange_track()
-    {
-        TabletProfiler tp;
-
-        // first do one insert that won't split bucket 0
-        tp.track(0, TabletProfiler::BUCKET_SPLIT_BYTES - 1, LogTime(1, 1));
-        CPPUNIT_ASSERT(!tp.root->isBottom());
-        CPPUNIT_ASSERT_EQUAL(NULL, tp.root->buckets[0].child);
-        CPPUNIT_ASSERT_EQUAL(TabletProfiler::BUCKET_SPLIT_BYTES - 1,
-            tp.root->buckets[0].totalBytes);
-        CPPUNIT_ASSERT_EQUAL(1, tp.root->buckets[0].totalReferents);
-        CPPUNIT_ASSERT_EQUAL(TabletProfiler::BUCKET_SPLIT_BYTES - 1,
-            tp.root->totalBytes);
-        CPPUNIT_ASSERT_EQUAL(1, tp.root->totalReferents);
-
-        // now force one that will split the bucket
-        tp.track(0, 2, LogTime(1, 2));
-
-        // assert the parent hasn't changed
-        CPPUNIT_ASSERT_EQUAL(TabletProfiler::BUCKET_SPLIT_BYTES - 1,
-            tp.root->buckets[0].totalBytes);
-        CPPUNIT_ASSERT_EQUAL(1, tp.root->buckets[0].totalReferents);
-        CPPUNIT_ASSERT_EQUAL(TabletProfiler::BUCKET_SPLIT_BYTES - 1,
-            tp.root->totalBytes);
-        CPPUNIT_ASSERT_EQUAL(1, tp.root->totalReferents);
-
-        // now check that the child is correct
-        CPPUNIT_ASSERT_EQUAL(1, tp.root->totalChildren);
-        CPPUNIT_ASSERT(tp.root->buckets[0].child != NULL);
-
-        Subrange *child = tp.root->buckets[0].child;
-        BucketHandle rootBh = BucketHandle(tp.root, 0);
-
-        CPPUNIT_ASSERT_EQUAL(tp.root->getBucketFirstKey(rootBh),
-            child->firstKey);
-        CPPUNIT_ASSERT_EQUAL(tp.root->getBucketLastKey(rootBh), child->lastKey);
-        CPPUNIT_ASSERT_EQUAL(0, child->totalChildren);
-        CPPUNIT_ASSERT_EQUAL(2, child->buckets[0].totalBytes);
-        CPPUNIT_ASSERT_EQUAL(1, child->buckets[0].totalReferents);
-        CPPUNIT_ASSERT_EQUAL(2, child->totalBytes);
-        CPPUNIT_ASSERT_EQUAL(1, child->totalReferents);
-    }
-
-    // NB: this test can be sensitive to the constants used.
-    void
-    test_Subrange_untrack()
-    {
-        TabletProfiler tp;
-
-        // create a bucket and force it to split
-        uint32_t quarter = TabletProfiler::BUCKET_SPLIT_BYTES / 4;
-        tp.track(0, quarter, LogTime(1, 1));
-        tp.track(0, quarter, LogTime(1, 2));
-        tp.track(0, quarter, LogTime(1, 3));
-        tp.track(0, quarter, LogTime(1, 4));
-        tp.track(0, 100, LogTime(1, 5));
-        tp.track(0, 100, LogTime(1, 6));
-        tp.track(0, 100, LogTime(1, 7));
-
-        // be sure it split
-        Subrange *child = tp.root->buckets[0].child;
-        CPPUNIT_ASSERT(child != NULL);
-        BucketHandle bh = tp.findBucket(0, NULL);
-        CPPUNIT_ASSERT_EQUAL(1, tp.root->totalChildren);
-        CPPUNIT_ASSERT_EQUAL(child, bh.getSubrange());
-        CPPUNIT_ASSERT_EQUAL(300, child->totalBytes);
-        CPPUNIT_ASSERT_EQUAL(3, child->totalReferents);
-        CPPUNIT_ASSERT_EQUAL(300, child->buckets[0].totalBytes);
-        CPPUNIT_ASSERT_EQUAL(3, child->buckets[0].totalReferents);
-
-        // make sure it doesn't merge before we expect
-        tp.untrack(0, 100, LogTime(1, 6));
-        CPPUNIT_ASSERT_EQUAL(child, bh.getSubrange());
-        CPPUNIT_ASSERT_EQUAL(200, child->totalBytes);
-        CPPUNIT_ASSERT_EQUAL(2, child->totalReferents);
-        CPPUNIT_ASSERT_EQUAL(200, child->buckets[0].totalBytes);
-        CPPUNIT_ASSERT_EQUAL(2, child->buckets[0].totalReferents);
-
-        // now force a merge
-        tp.untrack(0, quarter, LogTime(1, 1));
-        tp.untrack(0, quarter, LogTime(1, 2));
-        tp.untrack(0, quarter, LogTime(1, 3));
-        // our code only merges when a leaf is modified
-        tp.untrack(0, 100, LogTime(1, 7));
-
-        CPPUNIT_ASSERT_EQUAL(NULL, tp.root->buckets[0].child);
-        CPPUNIT_ASSERT_EQUAL(quarter + 100, tp.root->totalBytes);
-        CPPUNIT_ASSERT_EQUAL(2, tp.root->totalReferents);
-        CPPUNIT_ASSERT_EQUAL(quarter + 100, tp.root->buckets[0].totalBytes);
-        CPPUNIT_ASSERT_EQUAL(2, tp.root->buckets[0].totalReferents);
-        CPPUNIT_ASSERT_EQUAL(0, tp.root->totalChildren);
->>>>>>> f80d734e
+        c->buckets[i].totalReferents = 1;
     }
 
     PartitionList partList;
@@ -945,10 +432,10 @@
     EXPECT_TRUE(NULL == tp.root->buckets[0].child);
     EXPECT_EQ(TabletProfiler::BUCKET_SPLIT_BYTES - 1,
         tp.root->buckets[0].totalBytes);
-    EXPECT_EQ(1U, tp.root->buckets[0].totalReferants);
+    EXPECT_EQ(1U, tp.root->buckets[0].totalReferents);
     EXPECT_EQ(TabletProfiler::BUCKET_SPLIT_BYTES - 1,
         tp.root->totalBytes);
-    EXPECT_EQ(1U, tp.root->totalReferants);
+    EXPECT_EQ(1U, tp.root->totalReferents);
 
     // now force one that will split the bucket
     tp.track(0, 2, LogTime(1, 2));
@@ -956,10 +443,10 @@
     // assert the parent hasn't changed
     EXPECT_EQ(TabletProfiler::BUCKET_SPLIT_BYTES - 1,
         tp.root->buckets[0].totalBytes);
-    EXPECT_EQ(1U, tp.root->buckets[0].totalReferants);
+    EXPECT_EQ(1U, tp.root->buckets[0].totalReferents);
     EXPECT_EQ(TabletProfiler::BUCKET_SPLIT_BYTES - 1,
         tp.root->totalBytes);
-    EXPECT_EQ(1U, tp.root->totalReferants);
+    EXPECT_EQ(1U, tp.root->totalReferents);
 
     // now check that the child is correct
     EXPECT_EQ(1U, tp.root->totalChildren);
@@ -973,9 +460,9 @@
     EXPECT_EQ(tp.root->getBucketLastKey(rootBh), child->lastKey);
     EXPECT_EQ(0U, child->totalChildren);
     EXPECT_EQ(2U, child->buckets[0].totalBytes);
-    EXPECT_EQ(1U, child->buckets[0].totalReferants);
+    EXPECT_EQ(1U, child->buckets[0].totalReferents);
     EXPECT_EQ(2U, child->totalBytes);
-    EXPECT_EQ(1U, child->totalReferants);
+    EXPECT_EQ(1U, child->totalReferents);
 }
 
 // NB: this test can be sensitive to the constants used.
@@ -999,17 +486,17 @@
     EXPECT_EQ(1U, tp.root->totalChildren);
     EXPECT_EQ(child, bh.getSubrange());
     EXPECT_EQ(300U, child->totalBytes);
-    EXPECT_EQ(3U, child->totalReferants);
+    EXPECT_EQ(3U, child->totalReferents);
     EXPECT_EQ(300U, child->buckets[0].totalBytes);
-    EXPECT_EQ(3U, child->buckets[0].totalReferants);
+    EXPECT_EQ(3U, child->buckets[0].totalReferents);
 
     // make sure it doesn't merge before we expect
     tp.untrack(0, 100, LogTime(1, 6));
     EXPECT_EQ(child, bh.getSubrange());
     EXPECT_EQ(200U, child->totalBytes);
-    EXPECT_EQ(2U, child->totalReferants);
+    EXPECT_EQ(2U, child->totalReferents);
     EXPECT_EQ(200U, child->buckets[0].totalBytes);
-    EXPECT_EQ(2U, child->buckets[0].totalReferants);
+    EXPECT_EQ(2U, child->buckets[0].totalReferents);
 
     // now force a merge
     tp.untrack(0, quarter, LogTime(1, 1));
@@ -1020,9 +507,9 @@
 
     EXPECT_TRUE(NULL == tp.root->buckets[0].child);
     EXPECT_EQ(quarter + 100, tp.root->totalBytes);
-    EXPECT_EQ(2U, tp.root->totalReferants);
+    EXPECT_EQ(2U, tp.root->totalReferents);
     EXPECT_EQ(quarter + 100, tp.root->buckets[0].totalBytes);
-    EXPECT_EQ(2U, tp.root->buckets[0].totalReferants);
+    EXPECT_EQ(2U, tp.root->buckets[0].totalReferents);
     EXPECT_EQ(0U, tp.root->totalChildren);
 }
 
