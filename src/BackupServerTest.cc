/* Copyright (c) 2009 Stanford University
 *
 * Permission to use, copy, modify, and distribute this software for any
 * purpose with or without fee is hereby granted, provided that the above
 * copyright notice and this permission notice appear in all copies.
 *
 * THE SOFTWARE IS PROVIDED "AS IS" AND THE AUTHOR(S) DISCLAIM ALL WARRANTIES
 * WITH REGARD TO THIS SOFTWARE INCLUDING ALL IMPLIED WARRANTIES OF
 * MERCHANTABILITY AND FITNESS. IN NO EVENT SHALL AUTHORS BE LIABLE FOR
 * ANY SPECIAL, DIRECT, INDIRECT, OR CONSEQUENTIAL DAMAGES OR ANY DAMAGES
 * WHATSOEVER RESULTING FROM LOSS OF USE, DATA OR PROFITS, WHETHER IN AN
 * ACTION OF CONTRACT, NEGLIGENCE OR OTHER TORTIOUS ACTION, ARISING OUT OF
 * OR IN CONNECTION WITH THE USE OR PERFORMANCE OF THIS SOFTWARE.
 */

#include <cstring>

#include "TestUtil.h"
#include "BackupServer.h"
#include "BindTransport.h"
#include "CoordinatorServer.h"
#include "Log.h"
#include "Logging.h"
#include "MasterServer.h"
#include "MockTransport.h"
#include "RecoverySegmentIterator.h"
#include "Rpc.h"
#include "SegmentIterator.h"
#include "TransportManager.h"

namespace RAMCloud {

/**
 * Unit tests for BackupServer.
 */
class BackupServerTest : public CppUnit::TestFixture {

    CPPUNIT_TEST_SUITE(BackupServerTest);
    CPPUNIT_TEST(test_closeSegment);
    CPPUNIT_TEST(test_closeSegment_segmentNotOpen);
    CPPUNIT_TEST(test_closeSegment_segmentClosed);
    CPPUNIT_TEST(test_findSegmentInfo);
    CPPUNIT_TEST(test_findSegmentInfo_notIn);
    CPPUNIT_TEST(test_freeSegment);
    CPPUNIT_TEST(test_freeSegment_stillOpen);
    CPPUNIT_TEST(test_getRecoveryData);
    CPPUNIT_TEST(test_getRecoveryData_moreThanOneSegmentStored);
    CPPUNIT_TEST(test_getRecoveryData_malformedSegment);
    CPPUNIT_TEST(test_getRecoveryData_notRecovered);
    CPPUNIT_TEST(test_openSegment);
    CPPUNIT_TEST(test_openSegment_secondary);
    CPPUNIT_TEST(test_openSegment_alreadyOpen);
    CPPUNIT_TEST(test_openSegment_outOfStorage);
    CPPUNIT_TEST(test_recoverySegmentBuilder);
    CPPUNIT_TEST(test_startReadingData);
    CPPUNIT_TEST(test_startReadingData_empty);
    CPPUNIT_TEST(test_startReadingData_logDigest_simple);
    CPPUNIT_TEST(test_startReadingData_logDigest_latest);
    CPPUNIT_TEST(test_startReadingData_logDigest_none);
    CPPUNIT_TEST(test_writeSegment);
    CPPUNIT_TEST(test_writeSegment_segmentNotOpen);
    CPPUNIT_TEST(test_writeSegment_segmentClosed);
    CPPUNIT_TEST(test_writeSegment_badOffset);
    CPPUNIT_TEST(test_writeSegment_badLength);
    CPPUNIT_TEST(test_writeSegment_badOffsetPlusLength);
    CPPUNIT_TEST_SUITE_END();

    BackupServer* backup;
    BackupClient* client;
    CoordinatorServer* coordinatorServer;
    const uint32_t segmentSize;
    const uint32_t segmentFrames;
    BackupStorage* storage;
    BackupServer::Config* config;
    BindTransport* transport;

  public:
    BackupServerTest()
        : backup(NULL)
        , client(NULL)
        , coordinatorServer(NULL)
        , segmentSize(1 << 10)
        , segmentFrames(4)
        , storage(NULL)
        , config(NULL)
        , transport(NULL)
    {
        logger.setLogLevels(SILENT_LOG_LEVEL);
    }

    void
    setUp()
    {
        logger.setLogLevels(SILENT_LOG_LEVEL);
        config = new BackupServer::Config();
        config->coordinatorLocator = "mock:host=coordinator";
        storage = new InMemoryStorage(segmentSize, segmentFrames);

        transport = new BindTransport();
        transportManager.registerMock(transport);
        coordinatorServer = new CoordinatorServer();
        transport->addServer(*coordinatorServer, "mock:host=coordinator");
        backup = new BackupServer(*config, *storage);
        transport->addServer(*backup, "mock:host=backup");
        client =
            new BackupClient(transportManager.getSession("mock:host=backup"));
    }

    void
    tearDown()
    {
        delete client;
        delete backup;
        delete coordinatorServer;
        transportManager.unregisterMock();
        delete transport;
        delete storage;
        delete config;
        CPPUNIT_ASSERT_EQUAL(0,
            BackupStorage::Handle::resetAllocatedHandlesCount());
    }

    uint32_t
    writeEntry(uint64_t masterId, uint64_t segmentId, LogEntryType type,
               uint32_t offset, const void *data, uint32_t bytes)
    {
        SegmentEntry entry;
        entry.type = type;
        entry.length = bytes;
        client->writeSegment(masterId, segmentId,
                             offset, &entry, sizeof(entry));
        client->writeSegment(masterId, segmentId, offset + sizeof(entry),
                             data, bytes);
        return sizeof(entry) + bytes;
    }

    uint32_t
    writeObject(uint64_t masterId, uint64_t segmentId,
                uint32_t offset, const char *data, uint32_t bytes,
                uint64_t tableId, uint64_t objectId)
    {
        char objectMem[sizeof(Object) + bytes];
        Object* obj = reinterpret_cast<Object*>(objectMem);
        memset(obj, 'A', sizeof(*obj));
        obj->id.objectId = objectId;
        obj->id.tableId = tableId;
        obj->version = 0;
        memcpy(objectMem + sizeof(*obj), data, bytes);
        return writeEntry(masterId, segmentId, LOG_ENTRY_TYPE_OBJ, offset,
                          objectMem, obj->objectLength(bytes));
    }

    uint32_t
    writeTombstone(uint64_t masterId, uint64_t segmentId,
                   uint32_t offset, uint64_t tableId, uint64_t objectId)
    {
        ObjectTombstone tombstone(segmentId, tableId, objectId, 0);
        return writeEntry(masterId, segmentId, LOG_ENTRY_TYPE_OBJTOMB, offset,
                          &tombstone, sizeof(tombstone));
    }

    uint32_t
    writeHeader(uint64_t masterId, uint64_t segmentId)
    {
        SegmentHeader header;
        header.logId = masterId;
        header.segmentId = segmentId;
        header.segmentCapacity = segmentSize;
        return writeEntry(masterId, segmentId, LOG_ENTRY_TYPE_SEGHEADER, 0,
                          &header, sizeof(header));
    }

    uint32_t
    writeFooter(uint64_t masterId, uint64_t segmentId, uint32_t offset)
    {
        SegmentFooter footer;
        footer.checksum =
            static_cast<Segment::Checksum::ResultType>(0xff00ff00ff00);
        return writeEntry(masterId, segmentId, LOG_ENTRY_TYPE_SEGFOOTER, offset,
                          &footer, sizeof(footer));
    }

    void
    test_closeSegment()
    {
        client->openSegment(99, 88);
        client->writeSegment(99, 88, 10, "test", 4);
        client->closeSegment(99, 88);
        BackupServer::SegmentInfo &info = *backup->findSegmentInfo(99, 88);
        char* storageAddress =
            static_cast<InMemoryStorage::Handle*>(info.storageHandle)->
                getAddress();
        {
            BackupServer::SegmentInfo::Lock lock(info.mutex);
            while (info.segment)
                info.condition.wait(lock);
        }
        CPPUNIT_ASSERT(NULL != storageAddress);
        CPPUNIT_ASSERT_EQUAL("test", &storageAddress[10]);
        CPPUNIT_ASSERT_EQUAL(NULL, static_cast<void*>(info.segment));
        CPPUNIT_ASSERT_EQUAL(1,
            BackupStorage::Handle::getAllocatedHandlesCount());
    }

    void
    test_closeSegment_segmentNotOpen()
    {
        CPPUNIT_ASSERT_THROW(client->closeSegment(99, 88),
                             BackupBadSegmentIdException);
    }

    void
    test_closeSegment_segmentClosed()
    {
        client->openSegment(99, 88);
        client->closeSegment(99, 88);
        CPPUNIT_ASSERT_THROW(client->closeSegment(99, 88),
                             BackupBadSegmentIdException);
        CPPUNIT_ASSERT_EQUAL(1,
            BackupStorage::Handle::getAllocatedHandlesCount());
    }

    void
    test_findSegmentInfo()
    {
        CPPUNIT_ASSERT_EQUAL(NULL, backup->findSegmentInfo(99, 88));
        client->openSegment(99, 88);
        client->closeSegment(99, 88);
        BackupServer::SegmentInfo* infop = backup->findSegmentInfo(99, 88);
        CPPUNIT_ASSERT(infop != NULL);
        CPPUNIT_ASSERT_EQUAL(1,
            BackupStorage::Handle::getAllocatedHandlesCount());
    }

    void
    test_findSegmentInfo_notIn()
    {
        CPPUNIT_ASSERT_EQUAL(NULL, backup->findSegmentInfo(99, 88));
    }

    static bool
    inMemoryStorageFreePred(string s)
    {
        return s == "free";
    }

    void
    test_freeSegment()
    {
        client->openSegment(99, 88);
        client->writeSegment(99, 88, 10, "test", 4);
        client->closeSegment(99, 88);
        {
            TestLog::Enable _(&inMemoryStorageFreePred);
            client->freeSegment(99, 88);
            CPPUNIT_ASSERT_EQUAL("free: called", TestLog::get());
        }
        CPPUNIT_ASSERT_EQUAL(NULL, backup->findSegmentInfo(99, 88));
    }

    void
    test_freeSegment_stillOpen()
    {
        client->openSegment(99, 88);
        client->freeSegment(99, 88);
        CPPUNIT_ASSERT_EQUAL(NULL, backup->findSegmentInfo(99, 88));
    }

    void
    appendTablet(ProtoBuf::Tablets& tablets,
                 uint64_t partitionId,
                 uint32_t tableId,
                 uint64_t start, uint64_t end)
    {
        ProtoBuf::Tablets::Tablet& tablet(*tablets.add_tablet());
        tablet.set_table_id(tableId);
        tablet.set_start_object_id(start);
        tablet.set_end_object_id(end);
        tablet.set_state(ProtoBuf::Tablets::Tablet::RECOVERING);
        tablet.set_user_data(partitionId);
    }

    void
    createTabletList(ProtoBuf::Tablets& tablets)
    {
        // partition 0
        appendTablet(tablets, 0, 123, 0, 9);
        appendTablet(tablets, 0, 123, 10, 19);
        appendTablet(tablets, 0, 123, 20, 29);
        appendTablet(tablets, 0, 124, 20, 100);

        // partition 1
        appendTablet(tablets, 1, 123, 30, 39);
        appendTablet(tablets, 1, 125, 0, std::numeric_limits<uint64_t>::max());
    }

    void
    test_getRecoveryData()
    {
        ProtoBuf::Tablets tablets;
        createTabletList(tablets);

        uint32_t offset = 0;
        client->openSegment(99, 88);
        offset = writeHeader(99, 88);
        // Objects
        // Barely in tablet
        offset += writeObject(99, 88, offset, "test1", 6, 123, 29);
        // Barely out of tablets
        offset += writeObject(99, 88, offset, "test2", 6, 123, 30);
        // In on other table
        offset += writeObject(99, 88, offset, "test3", 6, 124, 20);
        // Not in any table
        offset += writeObject(99, 88, offset, "test4", 6, 125, 20);
        // Tombstones
        // Barely in tablet
        offset += writeTombstone(99, 88, offset, 123, 29);
        // Barely out of tablets
        offset += writeTombstone(99, 88, offset, 123, 30);
        // In on other table
        offset += writeTombstone(99, 88, offset, 124, 20);
        // Not in any table
        offset += writeTombstone(99, 88, offset, 125, 20);
        offset += writeFooter(99, 88, offset);
        client->closeSegment(99, 88);
        BackupClient::StartReadingData::Result result;
        client->startReadingData(99, tablets, &result);

        Buffer response;
        BackupClient::GetRecoveryData(*client, 99, 88, 0, response)();

        RecoverySegmentIterator it(
            response.getRange(0, response.getTotalLength()),
            response.getTotalLength());

        CPPUNIT_ASSERT(!it.isDone());
        CPPUNIT_ASSERT_EQUAL(LOG_ENTRY_TYPE_OBJ, it.getType());
        CPPUNIT_ASSERT_EQUAL(123, it.get<Object>()->id.tableId);
        CPPUNIT_ASSERT_EQUAL(29, it.get<Object>()->id.objectId);
        it.next();

        CPPUNIT_ASSERT(!it.isDone());
        CPPUNIT_ASSERT_EQUAL(LOG_ENTRY_TYPE_OBJ, it.getType());
        CPPUNIT_ASSERT_EQUAL(124, it.get<Object>()->id.tableId);
        CPPUNIT_ASSERT_EQUAL(20, it.get<Object>()->id.objectId);
        it.next();

        CPPUNIT_ASSERT(!it.isDone());
        CPPUNIT_ASSERT_EQUAL(LOG_ENTRY_TYPE_OBJTOMB, it.getType());
        CPPUNIT_ASSERT_EQUAL(123, it.get<ObjectTombstone>()->id.tableId);
        CPPUNIT_ASSERT_EQUAL(29, it.get<ObjectTombstone>()->id.objectId);
        it.next();

        CPPUNIT_ASSERT(!it.isDone());
        CPPUNIT_ASSERT_EQUAL(LOG_ENTRY_TYPE_OBJTOMB, it.getType());
        CPPUNIT_ASSERT_EQUAL(124, it.get<ObjectTombstone>()->id.tableId);
        CPPUNIT_ASSERT_EQUAL(20, it.get<ObjectTombstone>()->id.objectId);
        it.next();

        CPPUNIT_ASSERT(it.isDone());
    }

    void
    test_getRecoveryData_moreThanOneSegmentStored()
    {
        uint32_t offset = 0;
        client->openSegment(99, 87);
        offset = writeHeader(99, 87);
        offset += writeObject(99, 87, offset, "test1", 6, 123, 9);
        offset += writeFooter(99, 87, offset);
        client->closeSegment(99, 87);

        client->openSegment(99, 88);
        offset = writeHeader(99, 88);
        offset += writeObject(99, 88, offset, "test2", 6, 123, 10);
        offset += writeFooter(99, 88, offset);
        client->closeSegment(99, 88);

        ProtoBuf::Tablets tablets;
        createTabletList(tablets);

        BackupClient::StartReadingData::Result result;
        client->startReadingData(99, tablets, &result);

        {
            Buffer response;
            BackupClient::GetRecoveryData(*client, 99, 88, 0, response)();

            RecoverySegmentIterator it(
                response.getRange(0, response.getTotalLength()),
                response.getTotalLength());
            CPPUNIT_ASSERT(!it.isDone());
            CPPUNIT_ASSERT_EQUAL(LOG_ENTRY_TYPE_OBJ, it.getType());
            CPPUNIT_ASSERT_EQUAL("test2",
                                 static_cast<const Object*>(it.getPointer())->
                                    data);
            it.next();
            CPPUNIT_ASSERT(it.isDone());
        }
        {
            Buffer response;
            BackupClient::GetRecoveryData(*client, 99, 87, 0, response)();

            RecoverySegmentIterator it(
                response.getRange(0, response.getTotalLength()),
                response.getTotalLength());
            CPPUNIT_ASSERT(!it.isDone());
            CPPUNIT_ASSERT_EQUAL(LOG_ENTRY_TYPE_OBJ, it.getType());
            CPPUNIT_ASSERT_EQUAL("test1",
                                 static_cast<const Object*>(it.getPointer())->
                                    data);
            it.next();
            CPPUNIT_ASSERT(it.isDone());
        }

        client->freeSegment(99, 87);
        client->freeSegment(99, 88);
    }

    void
    test_getRecoveryData_malformedSegment()
    {
        client->openSegment(99, 88);
        client->closeSegment(99, 88);

        BackupClient::StartReadingData::Result result;
        client->startReadingData(99, ProtoBuf::Tablets(), &result);
        Buffer response;

        BackupClient::GetRecoveryData cont(*client, 99, 88,
                                           0, response);
        logger.setLogLevels(SILENT_LOG_LEVEL);
        CPPUNIT_ASSERT_THROW(cont(), SegmentRecoveryFailedException);

        CPPUNIT_ASSERT_EQUAL(1,
            BackupStorage::Handle::getAllocatedHandlesCount());
    }

    void
    test_getRecoveryData_notRecovered()
    {
        uint32_t offset = 0;
        client->openSegment(99, 88);
        offset += writeHeader(99, 88);
        offset += writeObject(99, 88, offset, "test2", 6, 123, 10);
        offset += writeFooter(99, 88, offset);
        Buffer response;

        BackupClient::GetRecoveryData cont(*client, 99, 88,
                                           0, response);
        CPPUNIT_ASSERT_THROW(cont(),
                             BackupBadSegmentIdException);

        CPPUNIT_ASSERT_EQUAL(1,
            BackupStorage::Handle::getAllocatedHandlesCount());
    }

    void
    test_openSegment()
    {
        client->openSegment(99, 88);
        BackupServer::SegmentInfo &info = *backup->findSegmentInfo(99, 88);
        CPPUNIT_ASSERT(NULL != info.segment);
        CPPUNIT_ASSERT_EQUAL(0, *info.segment);
        CPPUNIT_ASSERT(info.primary);
        char* address =
            static_cast<InMemoryStorage::Handle*>(info.storageHandle)->
                getAddress();
        CPPUNIT_ASSERT(NULL != address);
        CPPUNIT_ASSERT_EQUAL(1,
            BackupStorage::Handle::getAllocatedHandlesCount());
    }

    void
    test_openSegment_secondary()
    {
        client->openSegment(99, 88, false);
        BackupServer::SegmentInfo &info = *backup->findSegmentInfo(99, 88);
        CPPUNIT_ASSERT(!info.primary);
    }

    void
    test_openSegment_alreadyOpen()
    {
        client->openSegment(99, 88);
        CPPUNIT_ASSERT_THROW(
            client->openSegment(99, 88),
            BackupSegmentAlreadyOpenException);
        CPPUNIT_ASSERT_EQUAL(1,
            BackupStorage::Handle::getAllocatedHandlesCount());
    }

    void
    test_openSegment_outOfStorage()
    {
        client->openSegment(99, 86);
        client->openSegment(99, 87);
        client->openSegment(99, 88);
        client->openSegment(99, 89);
        CPPUNIT_ASSERT_THROW(
            client->openSegment(99, 90),
            BackupStorageException);
        CPPUNIT_ASSERT_EQUAL(4,
            BackupStorage::Handle::getAllocatedHandlesCount());
    }

    void
    test_recoverySegmentBuilder()
    {
        uint32_t offset = 0;
        client->openSegment(99, 87);
        offset = writeHeader(99, 87);
        offset += writeObject(99, 87, offset, "test1", 6, 123, 9);
        offset += writeFooter(99, 87, offset);
        client->closeSegment(99, 87);

        client->openSegment(99, 88);
        offset = writeHeader(99, 88);
        offset += writeObject(99, 88, offset, "test2", 6, 123, 30);
        offset += writeFooter(99, 88, offset);
        client->closeSegment(99, 88);

        vector<BackupServer::SegmentInfo*> toBuild;
        auto info = backup->findSegmentInfo(99, 87);
        CPPUNIT_ASSERT(NULL != info);
        info->setRecovering();
        info->startLoading();
        toBuild.push_back(info);
        info = backup->findSegmentInfo(99, 88);
        CPPUNIT_ASSERT(NULL != info);
        info->setRecovering();
        info->startLoading();
        toBuild.push_back(info);

        ProtoBuf::Tablets partitions;
        createTabletList(partitions);
        BackupServer::AtomicInt recoveryThreadCount{0};
        BackupServer::RecoverySegmentBuilder builder(toBuild,
                                                     partitions,
                                                     recoveryThreadCount);
        builder();

        CPPUNIT_ASSERT_EQUAL(BackupServer::SegmentInfo::RECOVERING,
                             toBuild[0]->state);
        CPPUNIT_ASSERT(NULL != toBuild[0]->recoverySegments);
        Buffer* buf = &toBuild[0]->recoverySegments[0];
        RecoverySegmentIterator it(buf->getRange(0, buf->getTotalLength()),
                                   buf->getTotalLength());
        CPPUNIT_ASSERT(!it.isDone());
        CPPUNIT_ASSERT_EQUAL(LOG_ENTRY_TYPE_OBJ, it.getType());
        CPPUNIT_ASSERT_EQUAL("test1", it.get<Object>()->data);
        it.next();
        CPPUNIT_ASSERT(it.isDone());

        CPPUNIT_ASSERT_EQUAL(BackupServer::SegmentInfo::RECOVERING,
                             toBuild[1]->state);
        CPPUNIT_ASSERT(NULL != toBuild[1]->recoverySegments);
        buf = &toBuild[1]->recoverySegments[1];
        RecoverySegmentIterator it2(buf->getRange(0, buf->getTotalLength()),
                                    buf->getTotalLength());
        CPPUNIT_ASSERT(!it2.isDone());
        CPPUNIT_ASSERT_EQUAL(LOG_ENTRY_TYPE_OBJ, it2.getType());
        CPPUNIT_ASSERT_EQUAL("test2", it2.get<Object>()->data);
        it2.next();
        CPPUNIT_ASSERT(it2.isDone());
    }

    void
    test_startReadingData()
    {
        client->openSegment(99, 88);
        client->writeSegment(99, 88, 0, "test", 4);
<<<<<<< HEAD
        client->openSegment(99, 89);
        client->openSegment(99, 98, false);
        client->openSegment(99, 99, false);
        auto result = client->startReadingData(99, ProtoBuf::Tablets());
        CPPUNIT_ASSERT_EQUAL(4, result.size());

        CPPUNIT_ASSERT_EQUAL(89, result[0].first);
        CPPUNIT_ASSERT_EQUAL(0, result[0].second);
        {
            BackupServer::SegmentInfo& info = *backup->findSegmentInfo(99, 89);
            BackupServer::SegmentInfo::Lock lock(info.mutex);
            CPPUNIT_ASSERT_EQUAL(BackupServer::SegmentInfo::RECOVERING,
                                 info.state);
        }

        CPPUNIT_ASSERT_EQUAL(88, result[1].first);
        CPPUNIT_ASSERT_EQUAL(4, result[1].second);
        {
            BackupServer::SegmentInfo& info = *backup->findSegmentInfo(99, 88);
            BackupServer::SegmentInfo::Lock lock(info.mutex);
            CPPUNIT_ASSERT_EQUAL(BackupServer::SegmentInfo::RECOVERING,
                                 info.state);
        }

        CPPUNIT_ASSERT_EQUAL(99, result[2].first);
        CPPUNIT_ASSERT_EQUAL(0, result[2].second);
        CPPUNIT_ASSERT(backup->findSegmentInfo(99, 99)->recoveryPartitions);
        {
            BackupServer::SegmentInfo& info = *backup->findSegmentInfo(99, 99);
            BackupServer::SegmentInfo::Lock lock(info.mutex);
            CPPUNIT_ASSERT_EQUAL(BackupServer::SegmentInfo::RECOVERING,
                                 info.state);
            CPPUNIT_ASSERT(info.recoveryPartitions);
        }

        CPPUNIT_ASSERT_EQUAL(98, result[3].first);
        CPPUNIT_ASSERT_EQUAL(0, result[3].second);
        {
            BackupServer::SegmentInfo& info = *backup->findSegmentInfo(99, 98);
            BackupServer::SegmentInfo::Lock lock(info.mutex);
            CPPUNIT_ASSERT_EQUAL(BackupServer::SegmentInfo::RECOVERING,
                                 info.state);
            CPPUNIT_ASSERT(info.recoveryPartitions);
        }

        CPPUNIT_ASSERT_EQUAL(4,
=======
        BackupClient::StartReadingData::Result result;
        client->startReadingData(99, ProtoBuf::Tablets(), &result);
        CPPUNIT_ASSERT_EQUAL(1, result.segmentIdAndLength.size());
        CPPUNIT_ASSERT_EQUAL(88, result.segmentIdAndLength[0].first);
        CPPUNIT_ASSERT_EQUAL(4, result.segmentIdAndLength[0].second);
        CPPUNIT_ASSERT_EQUAL(1,
>>>>>>> 315200ec
            BackupStorage::Handle::getAllocatedHandlesCount());
    }

    void
    test_startReadingData_empty()
    {
        BackupClient::StartReadingData::Result result;
        client->startReadingData(99, ProtoBuf::Tablets(), &result);
        CPPUNIT_ASSERT_EQUAL(0, result.segmentIdAndLength.size());
        CPPUNIT_ASSERT_EQUAL(0, result.logDigestBytes);
        CPPUNIT_ASSERT_EQUAL(NULL, result.logDigestBuffer);
    }

    // Helper method for the LogDigest tests. This writes a propr Segment
    // with a LogDigest containing the given IDs.
    void
    writeDigestedSegment(uint64_t masterId, uint64_t segmentId,
        vector<uint64_t> digestIds)
    {
            char segBuf[1024 * 1024];
            Segment s((uint64_t)0, segmentId, segBuf, sizeof(segBuf));

            char digestBuf[LogDigest::getBytesFromCount(digestIds.size())];
            LogDigest src(digestIds.size(), digestBuf, sizeof(digestBuf));
            for (uint32_t i = 0; i < digestIds.size(); i++)
                src.addSegment(digestIds[i]);

            uint64_t lengthInSegment, offsetInSegment;
            s.append(LOG_ENTRY_TYPE_LOGDIGEST, digestBuf, sizeof(digestBuf),
                &lengthInSegment, &offsetInSegment);
            client->writeSegment(masterId, segmentId, 0, s.getBaseAddress(),
                lengthInSegment + offsetInSegment);
    }

    void
    test_startReadingData_logDigest_simple()
    {
        // ensure that we get the LogDigest back at all.
        client->openSegment(99, 88);
        {
            writeDigestedSegment(99, 88, { 0x3f17c2451f0cafUL });

            BackupClient::StartReadingData::Result result;
            client->startReadingData(99, ProtoBuf::Tablets(), &result);
            CPPUNIT_ASSERT_EQUAL(LogDigest::getBytesFromCount(1),
                result.logDigestBytes);
            CPPUNIT_ASSERT_EQUAL(88, result.logDigestSegmentId);
            CPPUNIT_ASSERT_EQUAL(56, result.logDigestSegmentLen);
            LogDigest ld(result.logDigestBuffer, result.logDigestBytes);
            CPPUNIT_ASSERT_EQUAL(1, ld.getSegmentCount());
            CPPUNIT_ASSERT_EQUAL(0x3f17c2451f0cafUL, ld.getSegmentIds()[0]);
        }

        // add a newer Segment and check that we get its LogDigest instead.
        client->openSegment(99, 89);
        {
            writeDigestedSegment(99, 89, { 0x5d8ec445d537e15UL });

            BackupClient::StartReadingData::Result result;
            client->startReadingData(99, ProtoBuf::Tablets(), &result);
            CPPUNIT_ASSERT_EQUAL(LogDigest::getBytesFromCount(1),
                result.logDigestBytes);
            CPPUNIT_ASSERT_EQUAL(89, result.logDigestSegmentId);
            CPPUNIT_ASSERT_EQUAL(56, result.logDigestSegmentLen);
            LogDigest ld(result.logDigestBuffer, result.logDigestBytes);
            CPPUNIT_ASSERT_EQUAL(1, ld.getSegmentCount());
            CPPUNIT_ASSERT_EQUAL(0x5d8ec445d537e15UL, ld.getSegmentIds()[0]);
        }
    }

    void
    test_startReadingData_logDigest_latest()
    {
        client->openSegment(99, 88);
        writeDigestedSegment(99, 88, { 0x39e874a1e85fcUL });

        client->openSegment(99, 89);
        writeDigestedSegment(99, 89, { 0xbe5fbc1e62af6UL });

        // close the new one. we should get the old one now.
        client->closeSegment(99, 89);
        {
            BackupClient::StartReadingData::Result result;
            client->startReadingData(99, ProtoBuf::Tablets(), &result);
            CPPUNIT_ASSERT_EQUAL(88, result.logDigestSegmentId);
            CPPUNIT_ASSERT_EQUAL(56, result.logDigestSegmentLen);
            CPPUNIT_ASSERT_EQUAL(LogDigest::getBytesFromCount(1),
                result.logDigestBytes);
            LogDigest ld(result.logDigestBuffer, result.logDigestBytes);
            CPPUNIT_ASSERT_EQUAL(1, ld.getSegmentCount());
            CPPUNIT_ASSERT_EQUAL(0x39e874a1e85fcUL, ld.getSegmentIds()[0]);
        }
    }

    void
    test_startReadingData_logDigest_none()
    {
        // closed segments don't count.
        client->openSegment(99, 88);
        writeDigestedSegment(99, 88, { 0xe966e17be4aUL });

        client->closeSegment(99, 88);
        {
            BackupClient::StartReadingData::Result result;
            client->startReadingData(99, ProtoBuf::Tablets(), &result);
            CPPUNIT_ASSERT_EQUAL(1, result.segmentIdAndLength.size());
            CPPUNIT_ASSERT_EQUAL(0, result.logDigestBytes);
            CPPUNIT_ASSERT_EQUAL(NULL, result.logDigestBuffer);
        }
    }

    void
    test_writeSegment()
    {
        client->openSegment(99, 88);
        client->writeSegment(99, 88, 10, "test", 4);
        BackupServer::SegmentInfo &info = *backup->findSegmentInfo(99, 88);
        CPPUNIT_ASSERT(NULL != info.segment);
        CPPUNIT_ASSERT_EQUAL("test", &info.segment[10]);
        CPPUNIT_ASSERT_EQUAL(1,
            BackupStorage::Handle::getAllocatedHandlesCount());
    }

    void
    test_writeSegment_segmentNotOpen()
    {
        CPPUNIT_ASSERT_THROW(
            client->writeSegment(99, 88, 0, "test", 4),
            BackupBadSegmentIdException);
    }

    void
    test_writeSegment_segmentClosed()
    {
        client->openSegment(99, 88);
        client->closeSegment(99, 88);
        CPPUNIT_ASSERT_THROW(
            client->writeSegment(99, 88, 0, "test", 4),
            BackupBadSegmentIdException);
        CPPUNIT_ASSERT_EQUAL(1,
            BackupStorage::Handle::getAllocatedHandlesCount());
    }

    void
    test_writeSegment_badOffset()
    {
        client->openSegment(99, 88);
        CPPUNIT_ASSERT_THROW(
            client->writeSegment(99, 88, 500000, "test", 0),
            BackupSegmentOverflowException);
        CPPUNIT_ASSERT_EQUAL(1,
            BackupStorage::Handle::getAllocatedHandlesCount());
    }

    void
    test_writeSegment_badLength()
    {
        client->openSegment(99, 88);
        char junk[70000];
        CPPUNIT_ASSERT_THROW(
            client->writeSegment(99, 88, 0, junk, sizeof(junk)),
            BackupSegmentOverflowException);
        CPPUNIT_ASSERT_EQUAL(1,
            BackupStorage::Handle::getAllocatedHandlesCount());
    }

    void
    test_writeSegment_badOffsetPlusLength()
    {
        client->openSegment(99, 88);
        char junk[50000];
        CPPUNIT_ASSERT_THROW(
            client->writeSegment(99, 88, 50000, junk, 50000),
            BackupSegmentOverflowException);
        CPPUNIT_ASSERT_EQUAL(1,
            BackupStorage::Handle::getAllocatedHandlesCount());
    }

  private:
    DISALLOW_COPY_AND_ASSIGN(BackupServerTest);
};
CPPUNIT_TEST_SUITE_REGISTRATION(BackupServerTest);

class SegmentInfoTest : public ::testing::Test {
  public:
    typedef BackupServer::SegmentInfo SegmentInfo;
    typedef BackupStorage::Handle Handle;
    SegmentInfoTest()
        : segmentSize(64 * 1024)
        , pool{segmentSize}
        , storage{segmentSize, 2}
        , info{storage, pool, 99, 88, segmentSize, true}
    {
        logger.setLogLevels(SILENT_LOG_LEVEL);
    }

    uint32_t segmentSize;
    BackupServer::ThreadSafePool pool;
    InMemoryStorage storage;
    SegmentInfo info;

};

TEST_F(SegmentInfoTest, destructor) {
    TestLog::Enable _;
    {
        SegmentInfo info{storage, pool, 99, 88, segmentSize, true};
        info.open();
        EXPECT_EQ(1, BackupStorage::Handle::getAllocatedHandlesCount());
    }
    EXPECT_EQ("~SegmentInfo: Backup shutting down with open segment <99,88>, "
              "closing out to storage", TestLog::get());
    EXPECT_EQ(0, BackupStorage::Handle::getAllocatedHandlesCount());
    ASSERT_EQ(static_cast<char*>(NULL), info.segment);
}

TEST_F(SegmentInfoTest, destructorLoading) {
    {
        SegmentInfo info{storage, pool, 99, 88, segmentSize, true};
        info.open();
        EXPECT_EQ(1, BackupStorage::Handle::getAllocatedHandlesCount());
        info.close();
        info.startLoading();
    }
    EXPECT_EQ(0, BackupStorage::Handle::getAllocatedHandlesCount());
}

void
appendTablet(ProtoBuf::Tablets& tablets,
             uint64_t partitionId,
             uint32_t tableId,
             uint64_t start, uint64_t end)
{
    ProtoBuf::Tablets::Tablet& tablet(*tablets.add_tablet());
    tablet.set_table_id(tableId);
    tablet.set_start_object_id(start);
    tablet.set_end_object_id(end);
    tablet.set_state(ProtoBuf::Tablets::Tablet::RECOVERING);
    tablet.set_user_data(partitionId);
}

void
createTabletList(ProtoBuf::Tablets& tablets)
{
    appendTablet(tablets, 0, 123, 0, 9);
    appendTablet(tablets, 0, 123, 10, 19);
    appendTablet(tablets, 0, 123, 20, 29);
    appendTablet(tablets, 0, 124, 20, 100);
    appendTablet(tablets, 1, 123, 30, 39);
    appendTablet(tablets, 1, 125, 0, std::numeric_limits<uint64_t>::max());
}

TEST_F(SegmentInfoTest, appendRecoverySegment) {
    info.open();
    Segment segment(123, 88, info.segment, segmentSize);

    SegmentHeader header = { 99, 88, segmentSize };
    segment.append(LOG_ENTRY_TYPE_SEGHEADER, &header, sizeof(header));

    Object object(sizeof(object));
    object.id.objectId = 10;
    object.id.tableId = 123;
    object.version = 0;
    segment.append(LOG_ENTRY_TYPE_OBJ, &object, sizeof(object));

    segment.close();
    info.close();
    info.setRecovering();
    info.startLoading();

    ProtoBuf::Tablets partitions;
    createTabletList(partitions);
    info.buildRecoverySegments(partitions);

    Buffer buffer;
    info.appendRecoverySegment(0, buffer);
    RecoverySegmentIterator it(buffer.getRange(0, buffer.getTotalLength()),
                                 buffer.getTotalLength());
    EXPECT_FALSE(it.isDone());
    EXPECT_EQ(LOG_ENTRY_TYPE_OBJ, it.getType());
    EXPECT_EQ(sizeof(Object), it.getLength());

    it.next();
    EXPECT_TRUE(it.isDone());
}

TEST_F(SegmentInfoTest, appendRecoverySegmentSecondarySegment) {
    SegmentInfo info{storage, pool, 99, 88, segmentSize, false};
    info.open();
    Segment segment(123, 88, info.segment, segmentSize);

    SegmentHeader header = { 99, 88, segmentSize };
    segment.append(LOG_ENTRY_TYPE_SEGHEADER, &header, sizeof(header));

    Object object(sizeof(object));
    object.id = 10;
    object.table = 123;
    object.version = 0;
    object.checksum = 0xff00ff00ff00;
    object.data_len = 0;
    segment.append(LOG_ENTRY_TYPE_OBJ, &object, sizeof(object));

    segment.close();
    info.close();

    ProtoBuf::Tablets partitions;
    createTabletList(partitions);
    info.setRecovering(partitions);

    Buffer buffer;
    info.appendRecoverySegment(0, buffer);
    buffer.reset();
    info.appendRecoverySegment(0, buffer);
    RecoverySegmentIterator it(buffer.getRange(0, buffer.getTotalLength()),
                                 buffer.getTotalLength());
    EXPECT_FALSE(it.isDone());
    EXPECT_EQ(LOG_ENTRY_TYPE_OBJ, it.getType());
    EXPECT_EQ(sizeof(Object), it.getLength());

    it.next();
    EXPECT_TRUE(it.isDone());
}

TEST_F(SegmentInfoTest, appendRecoverySegmentMalformedSegment) {
    info.open();
    memcpy(info.segment, "garbage", 7);
    info.setRecovering();
    info.startLoading();

    ProtoBuf::Tablets partitions;
    createTabletList(partitions);
    info.buildRecoverySegments(partitions);

    Buffer buffer;
    EXPECT_THROW(info.appendRecoverySegment(0, buffer),
                 SegmentRecoveryFailedException);
}

TEST_F(SegmentInfoTest, appendRecoverySegmentNotYetRecovered) {
    Buffer buffer;
    TestLog::Enable _;
    EXPECT_THROW(info.appendRecoverySegment(0, buffer),
                 BackupBadSegmentIdException);
    EXPECT_EQ("appendRecoverySegment: Asked for segment <99,88> which isn't "
              "recovering", TestLog::get());
}

TEST_F(SegmentInfoTest, appendRecoverySegmentPartitionOutOfBounds) {
    info.open();
    Segment segment(123, 88, info.segment, segmentSize);
    segment.close();
    info.close();
    info.setRecovering();
    info.startLoading();

    ProtoBuf::Tablets partitions;
    info.buildRecoverySegments(partitions);

    EXPECT_EQ(0u, info.recoverySegmentsLength);
    Buffer buffer;
    TestLog::Enable _;
    EXPECT_THROW(info.appendRecoverySegment(0, buffer),
                 BackupBadSegmentIdException);
    EXPECT_EQ("appendRecoverySegment: Asked for recovery segment 0 from "
              "segment <99,88> but there are only 0 partitions",
              TestLog::get());
}

TEST_F(SegmentInfoTest, whichPartition) {
    ProtoBuf::Tablets partitions;
    createTabletList(partitions);

    Object object(sizeof(object));
    object.id.objectId = 10;
    object.id.tableId = 123;
    object.version = 0;

    auto r = whichPartition(LOG_ENTRY_TYPE_OBJ, &object, partitions);
    EXPECT_TRUE(r);
    EXPECT_EQ(0u, *r);

    object.id.objectId = 30;
    r = whichPartition(LOG_ENTRY_TYPE_OBJ, &object, partitions);
    EXPECT_TRUE(r);
    EXPECT_EQ(1u, *r);

    TestLog::Enable _;
    object.id.objectId = 40;
    r = whichPartition(LOG_ENTRY_TYPE_OBJ, &object, partitions);
    EXPECT_FALSE(r);
    EXPECT_EQ("whichPartition: Couldn't place object <123,40> into any of the "
              "given tablets for recovery; hopefully it belonged to a deleted "
              "tablet or lives in another log now", TestLog::get());
}

TEST_F(SegmentInfoTest, buildRecoverySegment) {
    info.open();
    Segment segment(123, 88, info.segment, segmentSize);

    SegmentHeader header = { 99, 88, segmentSize };
    segment.append(LOG_ENTRY_TYPE_SEGHEADER, &header, sizeof(header));

    Object object(sizeof(object));
    object.id.objectId = 10;
    object.id.tableId = 123;
    object.version = 0;
    segment.append(LOG_ENTRY_TYPE_OBJ, &object, sizeof(object));

    segment.close();
    info.close();
    info.setRecovering();
    info.startLoading();

    ProtoBuf::Tablets partitions;
    createTabletList(partitions);

    info.buildRecoverySegments(partitions);

    EXPECT_FALSE(info.recoveryException);
    EXPECT_EQ(2u, info.recoverySegmentsLength);
    ASSERT_TRUE(info.recoverySegments);
    EXPECT_EQ(sizeof(object) + sizeof(SegmentEntry),
              info.recoverySegments[0].getTotalLength());
    EXPECT_EQ(0u,
              info.recoverySegments[1].getTotalLength());
}

TEST_F(SegmentInfoTest, buildRecoverySegmentMalformedSegment) {
    info.open();
    memcpy(info.segment, "garbage", 7);
    info.setRecovering();
    info.startLoading();

    ProtoBuf::Tablets partitions;
    createTabletList(partitions);

    info.buildRecoverySegments(partitions);
    EXPECT_TRUE(info.recoveryException);
    EXPECT_FALSE(info.recoverySegments);
    EXPECT_EQ(0u, info.recoverySegmentsLength);
}

TEST_F(SegmentInfoTest, buildRecoverySegmentNoTablets) {
    info.open();
    Segment segment(123, 88, info.segment, segmentSize);
    segment.close();
    info.setRecovering();
    info.startLoading();
    info.buildRecoverySegments(ProtoBuf::Tablets());
    EXPECT_FALSE(info.recoveryException);
    EXPECT_EQ(0u, info.recoverySegmentsLength);
    ASSERT_TRUE(info.recoverySegments);
}

TEST_F(SegmentInfoTest, close) {
    info.open();
    EXPECT_EQ(SegmentInfo::OPEN, info.state);
    ASSERT_TRUE(pool.is_from(info.segment));
    const char* magic = "kitties!";
    snprintf(info.segment, segmentSize, "%s", magic);

    info.close();
    EXPECT_EQ(SegmentInfo::CLOSED, info.state);
    {
        // wait for the store op to complete
        SegmentInfo::Lock lock(info.mutex);
        info.waitForOngoingOps(lock);
    }
    EXPECT_FALSE(pool.is_from(info.segment));

    char seg[segmentSize];
    storage.getSegment(info.storageHandle, seg);
    EXPECT_STREQ(magic, seg);

    EXPECT_EQ(1, BackupStorage::Handle::getAllocatedHandlesCount());
}

TEST_F(SegmentInfoTest, closeWhileNotOpen) {
    EXPECT_THROW(info.close(), BackupBadSegmentIdException);
}

TEST_F(SegmentInfoTest, free) {
    info.open();
    info.close();
    {
        // wait for the store op to complete
        SegmentInfo::Lock lock(info.mutex);
        info.waitForOngoingOps(lock);
    }
    EXPECT_FALSE(info.inMemory());
    EXPECT_EQ(1, BackupStorage::Handle::getAllocatedHandlesCount());
    info.free();
    EXPECT_FALSE(pool.is_from(info.segment));
    EXPECT_EQ(0, BackupStorage::Handle::getAllocatedHandlesCount());
    EXPECT_EQ(SegmentInfo::FREED, info.state);
}

TEST_F(SegmentInfoTest, freeRecoveringSecondary) {
    SegmentInfo info{storage, pool, 99, 88, segmentSize, false};
    info.open();
    info.close();
    info.setRecovering(ProtoBuf::Tablets());
    info.free();
    EXPECT_FALSE(pool.is_from(info.segment));
    EXPECT_EQ(0, BackupStorage::Handle::getAllocatedHandlesCount());
    EXPECT_EQ(SegmentInfo::FREED, info.state);
}

TEST_F(SegmentInfoTest, open) {
    info.open();
    ASSERT_NE(static_cast<char*>(NULL), info.segment);
    EXPECT_EQ('\0', info.segment[0]);
    EXPECT_NE(static_cast<Handle*>(NULL), info.storageHandle);
    EXPECT_EQ(SegmentInfo::OPEN, info.state);
}

TEST_F(SegmentInfoTest, openStorageAllocationFailure) {
    InMemoryStorage storage{segmentSize, 0};
    SegmentInfo info{storage, pool, 99, 88, segmentSize, true};
    EXPECT_THROW(info.open(), BackupStorageException);
    ASSERT_EQ(static_cast<char*>(NULL), info.segment);
    EXPECT_EQ(static_cast<Handle*>(NULL), info.storageHandle);
    EXPECT_EQ(SegmentInfo::UNINIT, info.state);
}

TEST_F(SegmentInfoTest, startLoading) {
    info.open();
    info.close();
    info.startLoading();
    EXPECT_EQ(SegmentInfo::CLOSED, info.state);
}

} // namespace RAMCloud<|MERGE_RESOLUTION|>--- conflicted
+++ resolved
@@ -570,15 +570,16 @@
     {
         client->openSegment(99, 88);
         client->writeSegment(99, 88, 0, "test", 4);
-<<<<<<< HEAD
         client->openSegment(99, 89);
         client->openSegment(99, 98, false);
         client->openSegment(99, 99, false);
-        auto result = client->startReadingData(99, ProtoBuf::Tablets());
-        CPPUNIT_ASSERT_EQUAL(4, result.size());
-
-        CPPUNIT_ASSERT_EQUAL(89, result[0].first);
-        CPPUNIT_ASSERT_EQUAL(0, result[0].second);
+
+        BackupClient::StartReadingData::Result result;
+        client->startReadingData(99, ProtoBuf::Tablets(), &result);
+        CPPUNIT_ASSERT_EQUAL(4, result.segmentIdAndLength.size());
+
+        CPPUNIT_ASSERT_EQUAL(89, result.segmentIdAndLength[0].first);
+        CPPUNIT_ASSERT_EQUAL(0, result.segmentIdAndLength[0].second);
         {
             BackupServer::SegmentInfo& info = *backup->findSegmentInfo(99, 89);
             BackupServer::SegmentInfo::Lock lock(info.mutex);
@@ -586,8 +587,8 @@
                                  info.state);
         }
 
-        CPPUNIT_ASSERT_EQUAL(88, result[1].first);
-        CPPUNIT_ASSERT_EQUAL(4, result[1].second);
+        CPPUNIT_ASSERT_EQUAL(88, result.segmentIdAndLength[1].first);
+        CPPUNIT_ASSERT_EQUAL(4, result.segmentIdAndLength[1].second);
         {
             BackupServer::SegmentInfo& info = *backup->findSegmentInfo(99, 88);
             BackupServer::SegmentInfo::Lock lock(info.mutex);
@@ -595,8 +596,8 @@
                                  info.state);
         }
 
-        CPPUNIT_ASSERT_EQUAL(99, result[2].first);
-        CPPUNIT_ASSERT_EQUAL(0, result[2].second);
+        CPPUNIT_ASSERT_EQUAL(99, result.segmentIdAndLength[2].first);
+        CPPUNIT_ASSERT_EQUAL(0, result.segmentIdAndLength[2].second);
         CPPUNIT_ASSERT(backup->findSegmentInfo(99, 99)->recoveryPartitions);
         {
             BackupServer::SegmentInfo& info = *backup->findSegmentInfo(99, 99);
@@ -606,8 +607,8 @@
             CPPUNIT_ASSERT(info.recoveryPartitions);
         }
 
-        CPPUNIT_ASSERT_EQUAL(98, result[3].first);
-        CPPUNIT_ASSERT_EQUAL(0, result[3].second);
+        CPPUNIT_ASSERT_EQUAL(98, result.segmentIdAndLength[3].first);
+        CPPUNIT_ASSERT_EQUAL(0, result.segmentIdAndLength[3].second);
         {
             BackupServer::SegmentInfo& info = *backup->findSegmentInfo(99, 98);
             BackupServer::SegmentInfo::Lock lock(info.mutex);
@@ -617,14 +618,6 @@
         }
 
         CPPUNIT_ASSERT_EQUAL(4,
-=======
-        BackupClient::StartReadingData::Result result;
-        client->startReadingData(99, ProtoBuf::Tablets(), &result);
-        CPPUNIT_ASSERT_EQUAL(1, result.segmentIdAndLength.size());
-        CPPUNIT_ASSERT_EQUAL(88, result.segmentIdAndLength[0].first);
-        CPPUNIT_ASSERT_EQUAL(4, result.segmentIdAndLength[0].second);
-        CPPUNIT_ASSERT_EQUAL(1,
->>>>>>> 315200ec
             BackupStorage::Handle::getAllocatedHandlesCount());
     }
 
@@ -920,11 +913,9 @@
     segment.append(LOG_ENTRY_TYPE_SEGHEADER, &header, sizeof(header));
 
     Object object(sizeof(object));
-    object.id = 10;
-    object.table = 123;
+    object.id.objectId = 10;
+    object.id.tableId = 123;
     object.version = 0;
-    object.checksum = 0xff00ff00ff00;
-    object.data_len = 0;
     segment.append(LOG_ENTRY_TYPE_OBJ, &object, sizeof(object));
 
     segment.close();
