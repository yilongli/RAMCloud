/* Copyright (c) 2014-2015 Stanford University
 *
 * Permission to use, copy, modify, and distribute this software for any
 * purpose with or without fee is hereby granted, provided that the above
 * copyright notice and this permission notice appear in all copies.
 *
 * THE SOFTWARE IS PROVIDED "AS IS" AND THE AUTHOR(S) DISCLAIM ALL WARRANTIES
 * WITH REGARD TO THIS SOFTWARE INCLUDING ALL IMPLIED WARRANTIES OF
 * MERCHANTABILITY AND FITNESS. IN NO EVENT SHALL AUTHORS BE LIABLE FOR
 * ANY SPECIAL, DIRECT, INDIRECT, OR CONSEQUENTIAL DAMAGES OR ANY DAMAGES
 * WHATSOEVER RESULTING FROM LOSS OF USE, DATA OR PROFITS, WHETHER IN AN
 * ACTION OF CONTRACT, NEGLIGENCE OR OTHER TORTIOUS ACTION, ARISING OUT OF
 * OR IN CONNECTION WITH THE USE OR PERFORMANCE OF THIS SOFTWARE.
 */

#ifndef RAMCLOUD_COORDINATORCLUSTERCLOCK_H
#define RAMCLOUD_COORDINATORCLUSTERCLOCK_H

#include "Common.h"

#include "ClusterTime.h"
#include "Context.h"
#include "Cycles.h"
#include "ExternalStorage.h"
#include "WorkerTimer.h"

namespace RAMCloud {

/**
 * The CoordinatorClusterClock, a module that runs on the coordinator, controls
 * the progression of Cluster Time and maintains the following properties:
 *  (1) The clock advances monotonically over the entire life of the cluster
 *      including across coordinator crashes.
 *  (2) The clock advances in sync with the coordinator's Cycles::rdtsc() during
 *      normal operations (see getTime() for degraded behavior).
 *
 * CoordinatorClusterClock is thread-safe.
 */
class CoordinatorClusterClock {
  PUBLIC:
    explicit CoordinatorClusterClock(Context *context);
    ClusterTime getTime();
    void startUpdater();

  PRIVATE:
    /**
     * The SafeTimeUpdater maintains a time on external storage that is
     * guaranteed to be greater than any clock value that this module has ever
     * externalized to anyone, so that in the event of a coordinator crash, the
     * new coordinator can ensure the monotonic property of cluster time.
     */
    class SafeTimeUpdater : public WorkerTimer {
      public:
        explicit SafeTimeUpdater(Context* context,
                                 CoordinatorClusterClock* clock);
        virtual void handleTimerEvent();

        ExternalStorage* externalStorage;
        CoordinatorClusterClock* clock;
      private:
        DISALLOW_COPY_AND_ASSIGN(SafeTimeUpdater);
    };

    /// Duration to advance the safeClusterTime stored in external storage.
    static const ClusterTimeDuration safeTimeInterval;

    /// Amount of time (in seconds) between updates of the safeClusterTime to
<<<<<<< HEAD
    /// externalStorage.  This time should be less than the safeTimeIntervalMs;
    /// we recommend a value equivalent to half the safeTimeIntervalMs.
    static CONSTEXPR double updateIntervalS = 1.5;
=======
    /// externalStorage.
    static const double updateIntervalS;
>>>>>>> de77d080

    /// System time of the coordinator when the clock is initialized.  Used to
    /// calculate current cluster time.
    const uint64_t startingSysTimeNS;

    /// Recovered safeClusterTime from externalStorage when the clock is
    /// initialized (may be zero if cluster is new).  Used to calculate current
    /// cluster time.
    const ClusterTime startingClusterTime;

    /// The last cluster time stored in externalStorage.  Represents the
    /// largest cluster time that may be returned from getTime().
    ClusterTime safeClusterTime;

    SafeTimeUpdater updater;

    ClusterTime getInternal();
    static uint64_t recoverClusterTime(ExternalStorage* externalStorage);

    DISALLOW_COPY_AND_ASSIGN(CoordinatorClusterClock);
};

} // namespace RAMCloud

#endif  /* RAMCLOUD_COORDINATORCLUSTERCLOCK_H */
<|MERGE_RESOLUTION|>--- conflicted
+++ resolved
@@ -65,14 +65,8 @@
     static const ClusterTimeDuration safeTimeInterval;
 
     /// Amount of time (in seconds) between updates of the safeClusterTime to
-<<<<<<< HEAD
-    /// externalStorage.  This time should be less than the safeTimeIntervalMs;
-    /// we recommend a value equivalent to half the safeTimeIntervalMs.
-    static CONSTEXPR double updateIntervalS = 1.5;
-=======
     /// externalStorage.
-    static const double updateIntervalS;
->>>>>>> de77d080
+    static CONSTEXPR double updateIntervalS;
 
     /// System time of the coordinator when the clock is initialized.  Used to
     /// calculate current cluster time.
