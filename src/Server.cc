--- conflicted
+++ resolved
@@ -17,418 +17,6 @@
 
 namespace RAMCloud {
 
-<<<<<<< HEAD
-void objectEvictionCallback(LogEntryType type,
-                         const void* p,
-                         uint64_t len,
-                         void* cookie);
-void tombstoneEvictionCallback(LogEntryType type,
-                         const void* p,
-                         uint64_t len,
-                         void* cookie);
-
-/**
- * Construct a Server.
- *
- * \param config
- *      Contains various parameters that configure the operation of
- *      this server.
- * \param backupClient
- *      Provides a mechanism for replicating changes to other servers.
- *      If NULL then we create a default backup object.
- */
-Server::Server(const ServerConfig* config,
-               BackupClient* backupClient)
-    : config(config), backup(backupClient), log(0)
-{
-    void* p = xmalloc(SEGMENT_SIZE * SEGMENT_COUNT);
-
-    if (!backup) {
-        MultiBackupClient* multiBackup = new MultiBackupClient();
-        // TODO(stutsman) Populate multiBackup list from coordinator
-        backup = multiBackup;
-    }
-
-    Pool *pool = new Pool(SEGMENT_SIZE, p, SEGMENT_SIZE * SEGMENT_COUNT); 
-    log = new Log(0, pool);
-    log->registerType(LOG_ENTRY_TYPE_OBJ, objectEvictionCallback, this);
-    log->registerType(LOG_ENTRY_TYPE_OBJTOMB, tombstoneEvictionCallback, this);
-
-    for (int i = 0; i < RC_NUM_TABLES; i++) {
-        tables[i] = NULL;
-    }
-}
-
-/*
- * Destructor for Server objects.
- */
-Server::~Server()
-{
-    for (int i = 0; i < RC_NUM_TABLES; i++) {
-        delete tables[i];
-    }
-    delete backup;
-}
-
-/**
- * Top-level server method to handle the CREATE request.  See the
- * documentation for the corresponding method in RamCloudClient for complete
- * information about what this request does.
- *
- * \param reqHdr
- *      Header from the incoming RPC request; contains parameters
- *      for this operation.
- * \param[out] respHdr
- *      Header for the response that will be returned to the client.
- *      The caller has pre-allocated the right amount of space in the
- *      response buffer for this type of request, and has zeroed out
- *      its contents (so, for example, status is already zero).
- * \param[out] rpc
- *      Complete information about the remote procedure call; can be
- *      used to read additional information beyond the request header
- *      and/or append additional information to the response buffer.
- */
-void
-Server::create(const CreateRequest* reqHdr, CreateResponse* respHdr,
-        Transport::ServerRpc* rpc)
-{
-    Table* t = getTable(reqHdr->tableId);
-    uint64_t id = t->AllocateKey();
-
-    RejectRules rejectRules;
-    memset(&rejectRules, 0, sizeof(RejectRules));
-    rejectRules.exists = 1;
-
-    respHdr->common.status = storeData(reqHdr->tableId, id, &rejectRules,
-            &rpc->recvPayload, sizeof(*reqHdr), reqHdr->length,
-            &respHdr->version);
-    respHdr->id = id;
-}
-
-/**
- * Top-level server method to handle the CREATE_TABLE request.  See the
- * documentation for the corresponding method in RamCloudClient for complete
- * information about what this request does.
- *
- * \param reqHdr
- *      Header from the incoming RPC request; contains parameters
- *      for this operation.
- * \param[out] respHdr
- *      Header for the response that will be returned to the client.
- *      The caller has pre-allocated the right amount of space in the
- *      response buffer for this type of request, and has zeroed out
- *      its contents (so, for example, status is already zero).
- * \param[out] rpc
- *      Complete information about the remote procedure call; can be
- *      used to read additional information beyond the request header
- *      and/or append additional information to the response buffer.
- */
-void
-Server::createTable(const CreateTableRequest* reqHdr,
-                    CreateTableResponse* respHdr, Transport::ServerRpc* rpc)
-{
-    int i;
-    const char* name = getString(&rpc->recvPayload, sizeof(*reqHdr),
-            reqHdr->nameLength);
-
-    // See if we already have a table with the given name.
-    for (i = 0; i < RC_NUM_TABLES; i++) {
-        if ((tables[i] != NULL) && (strcmp(tables[i]->GetName(), name) == 0)) {
-            // Table already exists; do nothing.
-            return;
-        }
-    }
-
-    // Find an empty slot in the table of tables and use it for the
-    // new table.
-    for (i = 0; i < RC_NUM_TABLES; i++) {
-        if (tables[i] == NULL) {
-            tables[i] = new Table();
-            tables[i]->SetName(name);
-            return;
-        }
-    }
-    respHdr->common.status = STATUS_NO_TABLE_SPACE;
-}
-
-
-/**
- * Top-level server method to handle the DROP_TABLE request.  See the
- * documentation for the corresponding method in RamCloudClient for complete
- * information about what this request does.
- *
- * \param reqHdr
- *      Header from the incoming RPC request; contains parameters
- *      for this operation.
- * \param[out] respHdr
- *      Header for the response that will be returned to the client.
- *      The caller has pre-allocated the right amount of space in the
- *      response buffer for this type of request, and has zeroed out
- *      its contents (so, for example, status is already zero).
- * \param[out] rpc
- *      Complete information about the remote procedure call; can be
- *      used to read additional information beyond the request header
- *      and/or append additional information to the response buffer.
- */
-void
-Server::dropTable(const DropTableRequest* reqHdr, DropTableResponse* respHdr,
-            Transport::ServerRpc* rpc)
-{
-    int i;
-    const char* name = getString(&rpc->recvPayload, sizeof(*reqHdr),
-            reqHdr->nameLength);
-    for (i = 0; i < RC_NUM_TABLES; i++) {
-        if ((tables[i] != NULL) && (strcmp(tables[i]->GetName(), name) == 0)) {
-            delete tables[i];
-            tables[i] = NULL;
-            break;
-        }
-    }
-    // Note: it's not an error if the table doesn't exist.
-}
-
-/**
- * Top-level server method to handle the OPEN_TABLE request.  See the
- * documentation for the corresponding method in RamCloudClient for complete
- * information about what this request does.
- *
- * \param reqHdr
- *      Header from the incoming RPC request; contains parameters
- *      for this operation.
- * \param[out] respHdr
- *      Header for the response that will be returned to the client.
- *      The caller has pre-allocated the right amount of space in the
- *      response buffer for this type of request, and has zeroed out
- *      its contents (so, for example, status is already zero).
- * \param[out] rpc
- *      Complete information about the remote procedure call; can be
- *      used to read additional information beyond the request header
- *      and/or append additional information to the response buffer.
- */
-void
-Server::openTable(const OpenTableRequest* reqHdr, OpenTableResponse* respHdr,
-            Transport::ServerRpc* rpc)
-{
-    int i;
-    const char* name = getString(&rpc->recvPayload, sizeof(*reqHdr),
-            reqHdr->nameLength);
-    for (i = 0; i < RC_NUM_TABLES; i++) {
-        if ((tables[i] != NULL) && (strcmp(tables[i]->GetName(), name) == 0)) {
-            respHdr->tableId = i;
-            return;
-        }
-    }
-    throw TableDoesntExistException();
-}
-
-
-/**
- * Top-level server method to handle the PING request.  See the
- * documentation for the corresponding method in RamCloudClient for complete
- * information about what this request does.
- *
- * \param reqHdr
- *      Ignored.
- * \param[out] respHdr
- *      Ignored.
- * \param[out] rpc
- *      Ignored.
- */
-void
-Server::ping(const PingRequest* reqHdr, PingResponse* respHdr,
-            Transport::ServerRpc* rpc)
-{
-    // Nothing to do here.
-}
-
-/**
- * Top-level server method to handle the READ request.  See the
- * documentation for the corresponding method in RamCloudClient for complete
- * information about what this request does.
- *
- * \param reqHdr
- *      Header from the incoming RPC request; contains parameters
- *      for this operation.
- * \param[out] respHdr
- *      Header for the response that will be returned to the client.
- *      The caller has pre-allocated the right amount of space in the
- *      response buffer for this type of request, and has zeroed out
- *      its contents (so, for example, status is already zero).
- * \param[out] rpc
- *      Complete information about the remote procedure call; can be
- *      used to read additional information beyond the request header
- *      and/or append additional information to the response buffer.
- */
-void
-Server::read(const ReadRequest* reqHdr, ReadResponse* respHdr,
-        Transport::ServerRpc* rpc)
-{
-    Table* t = getTable(reqHdr->tableId);
-    const Object* o = t->Get(reqHdr->id);
-    if (!o) {
-        // Automatic reject: can't read a non-existent object
-        // Return null version
-        respHdr->common.status = STATUS_OBJECT_DOESNT_EXIST;
-        respHdr->length = 0;
-        respHdr->version = VERSION_NONEXISTENT;
-        return;
-    }
-
-    respHdr->version = o->version;
-    respHdr->common.status = rejectOperation(&reqHdr->rejectRules,
-            o->version);
-    if (respHdr->common.status)
-        return;
-    Buffer::Chunk::appendToBuffer(&rpc->replyPayload,
-            o->data, static_cast<uint32_t>(o->data_len));
-    // TODO(ongaro): We'll need a new type of Chunk to block the cleaner
-    // from scribbling over o->data.
-    respHdr->length = o->data_len;
-}
-
-/**
- * Top-level server method to handle the REMOVE request.  See the
- * documentation for the corresponding method in RamCloudClient for complete
- * information about what this request does.
- *
- * \param reqHdr
- *      Header from the incoming RPC request; contains parameters
- *      for this operation.
- * \param[out] respHdr
- *      Header for the response that will be returned to the client.
- *      The caller has pre-allocated the right amount of space in the
- *      response buffer for this type of request, and has zeroed out
- *      its contents (so, for example, status is already zero).
- * \param[out] rpc
- *      Complete information about the remote procedure call; can be
- *      used to read additional information beyond the request header
- *      and/or append additional information to the response buffer.
- */
-void
-Server::remove(const RemoveRequest* reqHdr, RemoveResponse* respHdr,
-        Transport::ServerRpc* rpc)
-{
-    Table* t = getTable(reqHdr->tableId);
-    const Object* o = t->Get(reqHdr->id);
-    respHdr->version = o ? o->version : VERSION_NONEXISTENT;
-
-    // Abort if we're trying to delete the wrong version.
-    respHdr->common.status = rejectOperation(&reqHdr->rejectRules,
-            respHdr->version);
-    if ((respHdr->common.status != STATUS_OK) || !o) {
-        return;
-    }
-
-    t->RaiseVersion(o->version + 1);
-
-    ObjectTombstone tomb(log->getSegmentId((void *)o), o);
-
-    // Mark the deleted object as free first, since the append could
-    // invalidate it
-    log->free(o, o->size());
-    const void* ret = log->append(LOG_ENTRY_TYPE_OBJTOMB, &tomb, sizeof(tomb));
-    assert(ret);
-    t->Delete(reqHdr->id);
-}
-
-/**
- * Top-level server method to handle the WRITE request.  See the
- * documentation for the corresponding method in RamCloudClient for complete
- * information about what this request does.
- *
- * \param reqHdr
- *      Header from the incoming RPC request; contains parameters
- *      for this operation.
- * \param[out] respHdr
- *      Header for the response that will be returned to the client.
- *      The caller has pre-allocated the right amount of space in the
- *      response buffer for this type of request, and has zeroed out
- *      its contents (so, for example, status is already zero).
- * \param[out] rpc
- *      Complete information about the remote procedure call; can be
- *      used to read additional information beyond the request header
- *      and/or append additional information to the response buffer.
- */
-void
-Server::write(const WriteRequest* reqHdr, WriteResponse* respHdr,
-        Transport::ServerRpc* rpc)
-{
-    respHdr->common.status = storeData(reqHdr->tableId, reqHdr->id,
-            &reqHdr->rejectRules, &rpc->recvPayload, sizeof(*reqHdr),
-            static_cast<uint32_t>(reqHdr->length), &respHdr->version);
-}
-
-/**
- * Wait for an incoming RPC request, handle it, and return after
- * sending a response.
- */
-void
-Server::handleRpc()
-{
-    Transport::ServerRpc* rpc = transportManager.serverRecv();
-    Buffer* request = &rpc->recvPayload;
-    RpcResponseCommon* responseCommon = NULL;
-    try {
-        const RpcRequestCommon* header = request->getStart<RpcRequestCommon>();
-        if (header == NULL) {
-            throw MessageTooShortError();
-        }
-        Metrics::setup(header->perfCounter);
-        Metrics::mark(MARK_RPC_PROCESSING_BEGIN);
-        Buffer* response = &rpc->replyPayload;
-        switch (header->type) {
-
-            #define CALL_HANDLER(nameInitialCap, nameLower) {                  \
-                nameInitialCap##Response* respHdr =                            \
-                        new(response, APPEND) nameInitialCap##Response;        \
-                responseCommon = &respHdr->common;                             \
-                const nameInitialCap##Request* reqHdr =                        \
-                        request->getStart<nameInitialCap##Request>();          \
-                if (reqHdr == NULL) {                                          \
-                    throw MessageTooShortError();                              \
-                }                                                              \
-                /* Clear the response header, so that unused fields are zero;  \
-                 * this makes tests more reproducible, and it is also needed   \
-                 * to avoid possible security problems where random server     \
-                 * info could leak out to clients through unused packet        \
-                 * fields. */                                                  \
-                memset(respHdr, 0, sizeof(nameInitialCap##Response));          \
-                nameLower(reqHdr, respHdr, rpc);                               \
-                break;                                                         \
-            }
-
-            case CREATE:        CALL_HANDLER(Create, create)
-            case CREATE_TABLE:  CALL_HANDLER(CreateTable, createTable)
-            case DROP_TABLE:    CALL_HANDLER(DropTable, dropTable)
-            case OPEN_TABLE:    CALL_HANDLER(OpenTable, openTable)
-            case PING:          CALL_HANDLER(Ping, ping)
-            case READ:          CALL_HANDLER(Read, read)
-            case REMOVE:        CALL_HANDLER(Remove, remove)
-            case WRITE:         CALL_HANDLER(Write, write)
-            default:
-                throw UnimplementedRequestError();
-        }
-    } catch (ClientException& e) {
-        Buffer* response = &rpc->replyPayload;
-        if (responseCommon == NULL) {
-            responseCommon = new(response, APPEND) RpcResponseCommon;
-        }
-        responseCommon->status = e.status;
-    }
-    Metrics::mark(MARK_RPC_PROCESSING_END);
-    responseCommon->counterValue = Metrics::read();
-    rpc->sendReply();
-}
-
-void __attribute__ ((noreturn))
-Server::run()
-{
-    while (true)
-        handleRpc();
-}
-
-=======
->>>>>>> 89ba5eb5
 /**
  * Find and validate a string in a buffer.  This method is invoked
  * by RPC handlers expecting a null-terminated string to be present
@@ -501,175 +89,11 @@
 }
 
 /**
-<<<<<<< HEAD
- * Callback used by the log cleaner when it's cleaning a segment and evicts
- * an object (LOG_ENTRY_TYPE_OBJ).
- *
- * Upon return, the object will be discarded. Objects must therefore be
- * perpetuated when the object being evicted is exactly the object referenced
- * by the hash table. Otherwise, it's an old object and a tombstone for it
- * exists.
- *
- * \param[in]  type     type of the evictee (LOG_ENTRY_TYPE_OBJ)
- * \param[in]  p        opaque pointer to the immutable entry in the log 
- * \param[in]  len      size of the log entry being evicted
- * \param[in]  cookie   the opaque state pointer registered with the callback
-=======
  * Dispatch an RPC to the right handler based on its type.
->>>>>>> 89ba5eb5
  */
 void
 Server::dispatch(RpcType type, Transport::ServerRpc& rpc)
 {
-<<<<<<< HEAD
-    assert(type == LOG_ENTRY_TYPE_OBJ);
-
-    Server *svr = static_cast<Server *>(cookie);
-    assert(svr != NULL);
-
-    Log *log = svr->log;
-    assert(log != NULL);
-
-    const Object *evict_obj = static_cast<const Object *>(p);
-    assert(evict_obj != NULL);
-
-    Table *tbl = svr->tables[evict_obj->table];
-    assert(tbl != NULL);
-
-    const Object *tbl_obj = tbl->Get(evict_obj->id);
-
-    // simple pointer comparison suffices
-    if (tbl_obj == evict_obj) {
-        const Object *objp = (const Object *)log->append(
-            LOG_ENTRY_TYPE_OBJ, evict_obj, evict_obj->size());
-        assert(objp != NULL);
-        tbl->Put(evict_obj->id, objp);
-    }
-}
-
-void
-objectReplayCallback(LogEntryType type,
-                     const void *p,
-                     uint64_t len,
-                     void *cookiep)
-{
-    obj_replay_cookie *cookie = static_cast<obj_replay_cookie *>(cookiep);
-    Server *server = cookie->server;
-
-    //printf("ObjectReplayCallback: type %llu\n", type);
-
-    // Used to determine free_bytes after passing over the segment
-    cookie->used_bytes += len;
-
-    switch (type) {
-    case LOG_ENTRY_TYPE_OBJ: {
-        const Object *obj = static_cast<const Object *>(p);
-        assert(obj);
-
-        Table *table = server->tables[obj->table];
-        assert(table != NULL);
-
-        table->Delete(obj->id);
-        table->Put(obj->id, obj);
-    }
-        break;
-    case LOG_ENTRY_TYPE_OBJTOMB:
-        assert(false);  //XXX- fixme
-        break;
-    case LOG_ENTRY_TYPE_SEGHEADER:
-    case LOG_ENTRY_TYPE_SEGFOOTER:
-        break;
-    default:
-        printf("!!! Unknown object type on log replay: 0x%llx", type);
-    }
-}
-
-/**
- * Callback used by the log cleaner when it's cleaning a segment and evicts
- * a tombstone.
- *
- * Tombstones are perpetuated when the segment they reference is still
- * valid in the system.
- *
- * We can be more aggressive in cleaning tombstones (e.g. a tombstone can
- * be cleared before its referant object if a newer object or tombstone
- * exists), but we don't worry about that now.
- *
- * \param[in]  type     type of the evictee (LOG_ENTRY_TYPE_OBJTOMB)
- * \param[in]  p        opaque pointer to the immutable entry in the log 
- * \param[in]  len      size of the log entry being evicted
- * \param[in]  cookie   the opaque state pointer registered with the callback
- */
-void
-tombstoneEvictionCallback(LogEntryType type,
-                    const void *p,
-                    uint64_t len,
-                    void *cookie)
-{
-    assert(type == LOG_ENTRY_TYPE_OBJTOMB);
-
-    Server *svr = static_cast<Server *>(cookie);
-    assert(svr != NULL);
-
-    Log *log = svr->log;
-    assert(log != NULL);
-
-    const ObjectTombstone *tomb =
-        static_cast<const ObjectTombstone *>(p);
-    assert(tomb != NULL);
-
-    // see if the referant is still there
-    if (log->isSegmentLive(tomb->segmentId)) {
-        const void *ret = log->append(
-            LOG_ENTRY_TYPE_OBJTOMB, tomb, sizeof(*tomb));
-        assert(ret != NULL);
-    }
-}
-
-Status
-Server::storeData(uint64_t tableId, uint64_t id,
-                  const RejectRules *rejectRules, Buffer *data,
-                  uint32_t dataOffset, uint32_t dataLength,
-                  uint64_t *newVersion)
-{
-    Table *t = getTable(tableId);
-    const Object *o = t->Get(id);
-    uint64_t version = (o != NULL) ? o->version : VERSION_NONEXISTENT;
-    Status status = rejectOperation(rejectRules, version);
-    if (status) {
-        *newVersion = version;
-        return status;
-    }
-
-    DECLARE_OBJECT(newObject, dataLength);
-
-    newObject->id = id;
-    newObject->table = tableId;
-    if (o != NULL)
-        newObject->version = o->version + 1;
-    else
-        newObject->version = t->AllocateVersion();
-    assert(o == NULL || newObject->version > o->version);
-    // TODO(stutsman): dm's super-fast checksum here
-    newObject->checksum = 0x0BE70BE70BE70BE7ULL;
-    newObject->data_len = dataLength;
-    data->copy(dataOffset, dataLength, newObject->data);
-
-    // mark the old object as freed _before_ writing the new object to the log.
-    // if we do it afterwards, the log cleaner could be triggered and `o'
-    // reclaimed // before log->append() returns. The subsequent free breaks,
-    // as that segment may have been reset.
-    if (o != NULL)
-        log->free(o, o->size());
-
-    const Object *objp = (const Object *)log->append(
-        LOG_ENTRY_TYPE_OBJ, newObject, newObject->size());
-    assert(objp != NULL);
-    t->Put(id, objp);
-
-    *newVersion = objp->version;
-    return STATUS_OK;
-=======
     switch (type) {
         case PingRpc::type:
             callHandler<PingRpc, Server, &Server::ping>(rpc);
@@ -687,7 +111,6 @@
 {
     while (true)
         handleRpc<Server>();
->>>>>>> 89ba5eb5
 }
 
 } // namespace RAMCloud