/* Copyright (c) 2009-2012 Stanford University
 *
 * Permission to use, copy, modify, and distribute this software for any
 * purpose with or without fee is hereby granted, provided that the above
 * copyright notice and this permission notice appear in all copies.
 *
 * THE SOFTWARE IS PROVIDED "AS IS" AND THE AUTHOR(S) DISCLAIM ALL WARRANTIES
 * WITH REGARD TO THIS SOFTWARE INCLUDING ALL IMPLIED WARRANTIES OF
 * MERCHANTABILITY AND FITNESS. IN NO EVENT SHALL AUTHORS BE LIABLE FOR
 * ANY SPECIAL, DIRECT, INDIRECT, OR CONSEQUENTIAL DAMAGES OR ANY DAMAGES
 * WHATSOEVER RESULTING FROM LOSS OF USE, DATA OR PROFITS, WHETHER IN AN
 * ACTION OF CONTRACT, NEGLIGENCE OR OTHER TORTIOUS ACTION, ARISING OUT OF
 * OR IN CONNECTION WITH THE USE OR PERFORMANCE OF THIS SOFTWARE.
 */

#include <unordered_map>
#include <unordered_set>

#include "Buffer.h"
#include "ClientException.h"
#include "Cycles.h"
#include "Dispatch.h"
#include "Enumeration.h"
#include "EnumerationIterator.h"
#include "LogIterator.h"
#include "ShortMacros.h"
#include "MasterClient.h"
#include "MasterService.h"
#include "RawMetrics.h"
#include "Tub.h"
#include "ProtoBuf.h"
#include "Segment.h"
#include "ServiceManager.h"
#include "Transport.h"
#include "WallTime.h"

namespace RAMCloud {

// class MasterService::KeyComparer -
//      Compares keys of objects stored in the hash table.

/**
 * Constructor.
 *
 * \param log
 *      Log this comparator should get entrys from when comparing.
 */
MasterService::LogKeyComparer::LogKeyComparer(Log& log)
    : log(log)
{
}

/**
 * Compare a given key for equality with an entry stored in the log.
 *
 * \param key
 *      Key to match again the log entry.
 * \param reference
 *      Reference to an entry in the log, whose key we're comparing 'key' with.
 * \return
 *      True if the keys are equal, otherwise false.
 */
bool
MasterService::LogKeyComparer::doesMatch(Key& key,
                                         HashTable::Reference reference)
{
    LogEntryType type;
    Buffer buffer;
    type = log.getEntry(reference, buffer);
    Key candidateKey(type, buffer);
    return key == candidateKey;
}

// struct MasterService::Replica

/**
 * Constructor.
 * \param backupId
 *      See #backupId member.
 * \param segmentId
 *      See #segmentId member.
 * \param state
 *      See #state member. The default (NOT_STARTED) is usually what you want
 *      here, but other values are allowed for testing.
 */
MasterService::Replica::Replica(uint64_t backupId, uint64_t segmentId,
                                State state)
    : backupId(backupId)
    , segmentId(segmentId)
    , state(state)
{
}

// --- MasterService ---

/**
 * Construct a MasterService.
 *
 * \param context
 *      Overall information about the RAMCloud server or client.
 * \param config
 *      Contains various parameters that configure the operation of
 *      this server.
 * \param serverList
 *      A reference to the global ServerList.
 */
MasterService::MasterService(Context& context,
                             const ServerConfig& config,
                             ServerList& serverList)
    : context(context)
    , config(config)
    , serverId()
    , serverList(serverList)
<<<<<<< HEAD
    , bytesWritten(0)
    , replicaManager(context, serverList, serverId,
                     config.master.numReplicas, &config.coordinatorLocator)
    , allocator(config.master.logBytes, config.segmentSize, config.segletSize)
    , segmentManager(context, serverId, allocator, replicaManager, 2.0) 
    , log(context, *this, segmentManager,
          replicaManager, config.master.disableLogCleaner)
    , keyComparer(log)
    , objectMap(config.master.hashTableBytes / HashTable::bytesPerCacheLine(),
                keyComparer)
=======
    , replicaManager(context, serverList, serverId, config.master.numReplicas)
    , bytesWritten(0)
    , log(context,
          serverId,
          config.master.logBytes,
          config.segmentSize,
          downCast<uint32_t>(sizeof(Object)) +
                config.maxObjectKeySize +
                config.maxObjectDataSize,
          &replicaManager,
          config.master.disableLogCleaner ? Log::CLEANER_DISABLED :
                                            Log::CONCURRENT_CLEANER)
    , objectMap(config.master.hashTableBytes /
        HashTable<LogEntryHandle>::bytesPerCacheLine())
>>>>>>> 727d6419
    , tablets()
    , initCalled(false)
    , anyWrites(false)
    , objectUpdateLock()
    , maxMultiReadResponseSize(Transport::MAX_RPC_LEN)
{
    replicaManager.startFailureMonitor(&log);
}

MasterService::~MasterService()
{
    replicaManager.haltFailureMonitor();
    std::set<Table*> tables;
    foreach (const ProtoBuf::Tablets::Tablet& tablet, tablets.tablet())
        tables.insert(reinterpret_cast<Table*>(tablet.user_data()));
    foreach (Table* table, tables)
        delete table;
}

void
MasterService::dispatch(WireFormat::Opcode opcode, Rpc& rpc)
{
    assert(initCalled);

    std::lock_guard<SpinLock> lock(objectUpdateLock);

    switch (opcode) {
        case WireFormat::DropTabletOwnership::opcode:
            callHandler<WireFormat::DropTabletOwnership, MasterService,
                        &MasterService::dropTabletOwnership>(rpc);
            break;
        case WireFormat::Enumerate::opcode:
            callHandler<WireFormat::Enumerate, MasterService,
                        &MasterService::enumeration>(rpc);
            break;
        case WireFormat::FillWithTestData::opcode:
            callHandler<WireFormat::FillWithTestData, MasterService,
                        &MasterService::fillWithTestData>(rpc);
            break;
        case WireFormat::Increment::opcode:
            callHandler<WireFormat::Increment, MasterService,
                        &MasterService::increment>(rpc);
            break;
        case WireFormat::IsReplicaNeeded::opcode:
            callHandler<WireFormat::IsReplicaNeeded, MasterService,
                        &MasterService::isReplicaNeeded>(rpc);
            break;
        case WireFormat::GetServerStatistics::opcode:
            callHandler<WireFormat::GetServerStatistics, MasterService,
                        &MasterService::getServerStatistics>(rpc);
            break;
        case WireFormat::GetHeadOfLog::opcode:
            callHandler<WireFormat::GetHeadOfLog, MasterService,
                        &MasterService::getHeadOfLog>(rpc);
            break;
        case WireFormat::MigrateTablet::opcode:
            callHandler<WireFormat::MigrateTablet, MasterService,
                        &MasterService::migrateTablet>(rpc);
            break;
        case WireFormat::MultiRead::opcode:
            callHandler<WireFormat::MultiRead, MasterService,
                        &MasterService::multiRead>(rpc);
            break;
        case WireFormat::PrepForMigration::opcode:
            callHandler<WireFormat::PrepForMigration, MasterService,
                        &MasterService::prepForMigration>(rpc);
            break;
        case WireFormat::Read::opcode:
            callHandler<WireFormat::Read, MasterService,
                        &MasterService::read>(rpc);
            break;
        case WireFormat::ReceiveMigrationData::opcode:
            callHandler<WireFormat::ReceiveMigrationData, MasterService,
                        &MasterService::receiveMigrationData>(rpc);
            break;
        case WireFormat::Recover::opcode:
            callHandler<WireFormat::Recover, MasterService,
                        &MasterService::recover>(rpc);
            break;
        case WireFormat::Remove::opcode:
            callHandler<WireFormat::Remove, MasterService,
                        &MasterService::remove>(rpc);
            break;
        case WireFormat::SplitMasterTablet::opcode:
            callHandler<WireFormat::SplitMasterTablet, MasterService,
                        &MasterService::splitMasterTablet>(rpc);
            break;
        case WireFormat::TakeTabletOwnership::opcode:
            callHandler<WireFormat::TakeTabletOwnership, MasterService,
                        &MasterService::takeTabletOwnership>(rpc);
            break;
        case WireFormat::Write::opcode:
            callHandler<WireFormat::Write, MasterService,
                        &MasterService::write>(rpc);
            break;
        default:
            throw UnimplementedRequestError(HERE);
    }
}


/**
 * Perform once-only initialization for the master service after having
 * enlisted the process with the coordinator.
 */
void
MasterService::init(ServerId id)
{
    assert(!initCalled);

    serverId = id;
    LOG(NOTICE, "My server ID is %lu", serverId.getId());
    metrics->serverId = serverId.getId();

    initCalled = true;
}

/**
 * Top-level server method to handle the ENUMERATION request.
 *
 * \copydetails Service::ping
 */
void
MasterService::enumeration(const WireFormat::Enumerate::Request& reqHdr,
                           WireFormat::Enumerate::Response& respHdr,
                           Rpc& rpc)
{
    bool validTablet = false;
    // In some cases, actualTabletStartHash may differ from
    // reqHdr.tabletFirstHash, e.g. when a tablet is merged in between
    // RPCs made to enumerate that tablet. If that happens, we must
    // filter by reqHdr.tabletFirstHash, NOT the actualTabletStartHash
    // for the tablet we own.
    uint64_t actualTabletStartHash = 0, actualTabletEndHash = 0;
    foreach (auto& tablet, tablets.tablet()) {
        if (tablet.table_id() == reqHdr.tableId &&
            tablet.start_key_hash() <= reqHdr.tabletFirstHash &&
            reqHdr.tabletFirstHash <= tablet.end_key_hash()) {
            validTablet = true;
            actualTabletStartHash = tablet.start_key_hash();
            actualTabletEndHash = tablet.end_key_hash();
            break;
        }
    }
    if (!validTablet) {
        respHdr.common.status = STATUS_UNKNOWN_TABLE;
        return;
    }

    EnumerationIterator iter(
        rpc.requestPayload,
        downCast<uint32_t>(sizeof(reqHdr)), reqHdr.iteratorBytes);

    Buffer payload;
    // A rough upper bound on how much space will be available in the response.
    uint32_t maxPayloadBytes =
            downCast<uint32_t>(Transport::MAX_RPC_LEN - sizeof(respHdr)
                               - reqHdr.iteratorBytes);
    Enumeration enumeration(reqHdr.tableId, reqHdr.tabletFirstHash,
                            actualTabletStartHash, actualTabletEndHash,
                            &respHdr.tabletFirstHash, iter, objectMap,
                            rpc.replyPayload, maxPayloadBytes);
    enumeration.complete();
    respHdr.payloadBytes = rpc.replyPayload.getTotalLength()
            - downCast<uint32_t>(sizeof(respHdr));

    // Add new iterator to the end of the response.
    uint32_t iteratorBytes = iter.serialize(rpc.replyPayload);
    respHdr.iteratorBytes = iteratorBytes;
}

/**
 * Fill a master server with the given number of objects, each of the
 * same given size. Objects are added to all tables in the master in
 * a round-robin fashion. This method exists simply to quickly fill a
 * master for experiments.
 *
 * See MasterClient::fillWithTestData() for more information.
 *
 * \bug Will return an error if the master only owns part of a table
 * (because the hash of the fabricated keys may land in a region it
 * doesn't own).
 *
 * \copydetails Service::ping
 */
void
MasterService::fillWithTestData(
    const WireFormat::FillWithTestData::Request& reqHdr,
    WireFormat::FillWithTestData::Response& respHdr,
    Rpc& rpc)
{
    LOG(NOTICE, "Filling with %u objects of %u bytes each in %u tablets",
        reqHdr.numObjects, reqHdr.objectSize, tablets.tablet_size());

    Table* tables[tablets.tablet_size()];
    uint32_t numTablets = 0;
    foreach (const ProtoBuf::Tablets::Tablet& tablet, tablets.tablet()) {
        // Only use tables where we store the entire table here.
        // The key calculation is not safe otherwise.
        if ((tablet.start_key_hash() == 0)
                && (tablet.end_key_hash() == ~0LU)) {
            tables[numTablets++] =
                    reinterpret_cast<Table*>(tablet.user_data());
        }
    }
    if (numTablets == 0)
        throw ObjectDoesntExistException(HERE);

    RejectRules rejectRules;
    memset(&rejectRules, 0, sizeof(RejectRules));
    rejectRules.exists = 1;

    for (uint32_t objects = 0; objects < reqHdr.numObjects; objects++) {
        Buffer buffer;

        int t = objects % numTablets;

        string keyString = format("%d", objects / numTablets);
        uint16_t keyLength = static_cast<uint16_t>(keyString.length());

        char* keyLocation = new(&buffer, APPEND) char[keyLength];
        memcpy(keyLocation, keyString.c_str(), keyLength);

        // safe? doubtful. simple? you bet.
        char data[reqHdr.objectSize];
        memset(data, 0xcc, reqHdr.objectSize);
        Buffer::Chunk::appendToBuffer(&buffer, data, reqHdr.objectSize);

        Key key(tables[t]->getId(), keyLocation, keyLength);

        uint64_t newVersion;
        Status status = storeObject(key,
                                    &rejectRules,
                                    buffer,
                                    &newVersion,
                                    false);
        if (status != STATUS_OK) {
            respHdr.common.status = status;
            return;
        }
        if ((objects % 50) == 0) {
            replicaManager.proceed();
        }
    }

    log.sync();

    LOG(NOTICE, "Done writing objects.");
}

/**
 * Top-level server method to handle the GET_HEAD_OF_LOG request.
 */
void
MasterService::getHeadOfLog(const WireFormat::GetHeadOfLog::Request& reqHdr,
                            WireFormat::GetHeadOfLog::Response& respHdr,
                            Rpc& rpc)
{
    Log::Position head = log.getHeadPosition();
    respHdr.headSegmentId = head.getSegmentId();
    respHdr.headSegmentOffset = head.getSegmentOffset();
}

/**
 * Top-level server method to handle the GET_SERVER_STATISTICS request.
 */
void
MasterService::getServerStatistics(
    const WireFormat::GetServerStatistics::Request& reqHdr,
    WireFormat::GetServerStatistics::Response& respHdr,
    Rpc& rpc)
{
    ProtoBuf::ServerStatistics serverStats;

    foreach (const ProtoBuf::Tablets::Tablet& i, tablets.tablet()) {
        Table* table = reinterpret_cast<Table*>(i.user_data());
        *serverStats.add_tabletentry() = table->statEntry;
    }

    respHdr.serverStatsLength = serializeToResponse(rpc.replyPayload,
                                                    serverStats);
}

/**
 * Top-level server method to handle the MULTIREAD request.
 *
 * \param reqHdr
 *      Header from the incoming RPC request; contains the parameters
 *      for this operation except the tableId, key, keyLength for each
 *      of the objects to be read.
 * \param[out] respHdr
 *      Header for the response that will be returned to the client.
 *      The caller has pre-allocated the right amount of space in the
 *      response buffer for this type of request, and has zeroed out
 *      its contents (so, for example, status is already zero).
 * \param[out] rpc
 *      Complete information about the remote procedure call.
 *      It contains the tableId, key and keyLength for each of the
 *      objects to be read. It can also be used to read additional
 *      information beyond the request header and/or append additional
 *      information to the response buffer.
 */
void
MasterService::multiRead(const WireFormat::MultiRead::Request& reqHdr,
                         WireFormat::MultiRead::Response& respHdr,
                         Rpc& rpc)
{
    uint32_t numRequests = reqHdr.count;
    uint32_t reqOffset = sizeof32(reqHdr);

    respHdr.count = numRequests;
    uint32_t oldResponseLength = rpc.replyPayload.getTotalLength();

    // Each iteration extracts one request from request rpc, finds the
    // corresponding object, and appends the response to the response rpc.
<<<<<<< HEAD
    for (uint32_t i = 0; i < numRequests; i++) {
        const MultiReadRpc::Request::Part* currentReq =
            rpc.requestPayload.getOffset<MultiReadRpc::Request::Part>(
            reqOffset);
        reqOffset += sizeof32(MultiReadRpc::Request::Part);
        const void* stringKey =
            rpc.requestPayload.getRange(reqOffset, currentReq->keyLength);
        reqOffset += currentReq->keyLength;
        Key key(currentReq->tableId, stringKey, currentReq->keyLength);

        Status* status = new(&rpc.replyPayload, APPEND) Status(STATUS_OK);
        // We must note the status if the table does not exist. Also, we might
        // have an entry in the hash table that's invalid because its tablet no
        // longer lives here.
        if (getTable(key) == NULL) {
=======
    for (uint32_t i = 0; ; i++) {
        // If the RPC response has exceeded the legal limit, truncate it
        // to the last object that fits below the limit (the client will
        // retry the objects we don't return).
        uint32_t newLength = rpc.replyPayload.getTotalLength();
        if (newLength > maxMultiReadResponseSize) {
            rpc.replyPayload.truncateEnd(newLength - oldResponseLength);
            respHdr.count = i-1;
            break;
        } else {
            oldResponseLength = newLength;
        }
        if (i >= numRequests) {
            // The loop-termination check is done here rather than in the
            // "for" statement above so that we have a chance to do the
            // size check above even for every object inserted, including
            // the last object and those with STATUS_OBJECT_DOESNT_EXIST.
            break;
        }

        const WireFormat::MultiRead::Request::Part *currentReq =
            rpc.requestPayload.getOffset<WireFormat::MultiRead::Request::Part>(
            reqOffset);
        reqOffset += downCast<uint32_t>(
            sizeof(WireFormat::MultiRead::Request::Part));
        const char* key =
            static_cast<const char*>(rpc.requestPayload.getRange(
            reqOffset, currentReq->keyLength));
        reqOffset += downCast<uint32_t>(currentReq->keyLength);

        Status* status = new(&rpc.replyPayload, APPEND) Status(STATUS_OK);
        // We must note the status if the table is not present here. Also,
        // we might have an entry in the hash table that's invalid because
        // its tablet no longer lives here.
        if (getTable(currentReq->tableId, key, currentReq->keyLength) == NULL) {
>>>>>>> 727d6419
            *status = STATUS_UNKNOWN_TABLE;
            continue;
        }

        LogEntryType type;
        Buffer buffer;

        bool found = lookup(key, type, buffer);
        if (!found || type != LOG_ENTRY_TYPE_OBJ) {
             *status = STATUS_OBJECT_DOESNT_EXIST;
             continue;
        }

<<<<<<< HEAD
        MultiReadRpc::Response::Part* currentResp =
            new(&rpc.replyPayload, APPEND) MultiReadRpc::Response::Part();

        Object object(buffer);
        currentResp->version = object.getVersion();
        currentResp->length = object.getDataLength();
        object.appendDataToBuffer(rpc.replyPayload);
=======
        const SegmentEntry* entry =
            reinterpret_cast<const SegmentEntry*>(handle);
        Buffer::Chunk::appendToBuffer(&rpc.replyPayload, entry,
            downCast<uint32_t>(sizeof(SegmentEntry)) + handle->length());
>>>>>>> 727d6419
    }
}

/**
 * Top-level server method to handle the READ request.
 *
 * \param reqHdr
 *      Header from the incoming RPC request; contains all the
 *      parameters for this operation except the key of the object.
 * \param[out] respHdr
 *      Header for the response that will be returned to the client.
 *      The caller has pre-allocated the right amount of space in the
 *      response buffer for this type of request, and has zeroed out
 *      its contents (so, for example, status is already zero).
 * \param[out] rpc
 *      Complete information about the remote procedure call.
 *      It contains the key for the object. It can also be used to
 *      read additional information beyond the request header and/or
 *      append additional information to the response buffer.
 */
void
MasterService::read(const WireFormat::Read::Request& reqHdr,
                    WireFormat::Read::Response& respHdr,
                    Rpc& rpc)
{
    uint32_t reqOffset = sizeof32(reqHdr);
    const void* stringKey = rpc.requestPayload.getRange(reqOffset,
                                                        reqHdr.keyLength);
    Key key(reqHdr.tableId, stringKey, reqHdr.keyLength);

    // We must return table doesn't exist if the table does not exist. Also, we
    // might have an entry in the hash table that's invalid because its tablet
    // no longer lives here.

    if (getTable(key) == NULL) {
        respHdr.common.status = STATUS_UNKNOWN_TABLE;
        return;
    }

    LogEntryType type;
    Buffer buffer;

    bool found = lookup(key, type, buffer);
    if (!found || type != LOG_ENTRY_TYPE_OBJ) {
        respHdr.common.status = STATUS_OBJECT_DOESNT_EXIST;
        return;
    }

    Object object(buffer);
    respHdr.version = object.getVersion();
    Status status = rejectOperation(reqHdr.rejectRules, object.getVersion());
    if (status != STATUS_OK) {
        respHdr.common.status = status;
        return;
    }

    respHdr.length = object.getDataLength();
    object.appendDataToBuffer(rpc.replyPayload);

    // TODO(ongaro): We'll need a new type of Chunk to block the cleaner
    //               from scribbling over obj->data.
    //
    // TODO(steve): Does the above comment make any sense?
}

/**
 * Top-level server method to handle the DROP_TABLET_OWNERSHIP request.
 *
 * This RPC is issued by the coordinator when a table is dropped and all
 * tablets are being destroyed. This is not currently used in migration,
 * since the source master knows that it no longer owns the tablet when
 * the coordinator has responded to its REASSIGN_TABLET_OWNERSHIP rpc.
 *
 * \copydetails Service::ping
 */
void
MasterService::dropTabletOwnership(
    const WireFormat::DropTabletOwnership::Request& reqHdr,
    WireFormat::DropTabletOwnership::Response& respHdr,
    Rpc& rpc)
{
    int index = 0;
    foreach (ProtoBuf::Tablets::Tablet& i, *tablets.mutable_tablet()) {
        if (reqHdr.tableId == i.table_id() &&
          reqHdr.firstKeyHash == i.start_key_hash() &&
          reqHdr.lastKeyHash == i.end_key_hash()) {
            LOG(NOTICE, "Dropping ownership of tablet (%lu, range [%lu,%lu])",
                reqHdr.tableId, reqHdr.firstKeyHash, reqHdr.lastKeyHash);
            Table* table = reinterpret_cast<Table*>(i.user_data());
            delete table;
            tablets.mutable_tablet()->SwapElements(
                tablets.tablet_size() - 1, index);
            tablets.mutable_tablet()->RemoveLast();
            return;
        }

        index++;
    }

    LOG(WARNING, "Could not drop ownership on unknown tablet (%lu, range "
        "[%lu,%lu])!", reqHdr.tableId, reqHdr.firstKeyHash, reqHdr.lastKeyHash);
    respHdr.common.status = STATUS_UNKNOWN_TABLE;
}

/**
 * Top-level server method to handle the SPLIT_MASTER_TABLET_OWNERSHIP request.
 *
 * This RPC is issued by the coordinator when a tablet should be splitted. The
 * coordinator specifies the to be splitted tablet and at which point the split
 * should occur (splitKeyHash).
 *
 * \copydetails Service::ping
 */
void
MasterService::splitMasterTablet(
    const WireFormat::SplitMasterTablet::Request& reqHdr,
    WireFormat::SplitMasterTablet::Response& respHdr,
    Rpc& rpc)
{
    ProtoBuf::Tablets_Tablet newTablet;

    foreach (ProtoBuf::Tablets::Tablet& i, *tablets.mutable_tablet()) {
        if (reqHdr.tableId == i.table_id() &&
          reqHdr.firstKeyHash == i.start_key_hash() &&
          reqHdr.lastKeyHash == i.end_key_hash()) {

            newTablet = i;

            Table* newTable = new Table(reqHdr.tableId, reqHdr.firstKeyHash,
                                 reqHdr.splitKeyHash - 1);
            i.set_user_data(reinterpret_cast<uint64_t>(newTable));
            i.set_end_key_hash(reqHdr.splitKeyHash - 1);
        }

    }

    newTablet.set_start_key_hash(reqHdr.splitKeyHash);
    Table* newTable = new Table(reqHdr.tableId, reqHdr.splitKeyHash,
                                 reqHdr.lastKeyHash);
    newTablet.set_user_data(reinterpret_cast<uint64_t>(newTable));

    *tablets.add_tablet() = newTablet;

    LOG(NOTICE, "In table '%lu' I split the tablet that started at key %lu and "
                "ended at key %lu", reqHdr.tableId, reqHdr.firstKeyHash,
                reqHdr.lastKeyHash);
}

/**
 * Top-level server method to handle the TAKE_TABLET_OWNERSHIP request.
 *
 * This RPC is issued by the coordinator when assigning ownership of a
 * tablet. This can occur due to both tablet creation and to complete
 * migration. As far as the coordinator is concerned, the master
 * receiving this rpc owns the tablet specified and all requests for it
 * will be directed here from now on.
 *
 * \copydetails Service::ping
 */
void
MasterService::takeTabletOwnership(
    const WireFormat::TakeTabletOwnership::Request& reqHdr,
    WireFormat::TakeTabletOwnership::Response& respHdr,
    Rpc& rpc)
{
    // Before any tablets can be assigned to this master it must have at
    // least one segment on backups, otherwise it is impossible to
    // distinguish between the loss of its entire log and the case where no
    // data was ever written to it. The log's constructor made this guarantee.

    ProtoBuf::Tablets::Tablet* tablet = NULL;
    foreach (ProtoBuf::Tablets::Tablet& i, *tablets.mutable_tablet()) {
        if (reqHdr.tableId == i.table_id() &&
          reqHdr.firstKeyHash == i.start_key_hash() &&
          reqHdr.lastKeyHash == i.end_key_hash()) {
            tablet = &i;
            break;
       }
    }

    if (tablet == NULL) {
        // Sanity check that this tablet doesn't overlap with an existing one.
        if (getTableForHash(reqHdr.tableId, reqHdr.firstKeyHash) != NULL ||
          getTableForHash(reqHdr.tableId, reqHdr.lastKeyHash) != NULL) {
            LOG(WARNING, "Tablet being assigned (%lu, range [%lu,%lu]) "
                "partially overlaps an existing tablet!", reqHdr.tableId,
                reqHdr.firstKeyHash, reqHdr.lastKeyHash);
            // TODO(anybody): Do we want a more meaningful error code?
            respHdr.common.status = STATUS_INTERNAL_ERROR;
            return;
        }

        LOG(NOTICE, "Taking ownership of new tablet (%lu, range "
            "[%lu,%lu])", reqHdr.tableId, reqHdr.firstKeyHash,
            reqHdr.lastKeyHash);


        ProtoBuf::Tablets_Tablet& newTablet(*tablets.add_tablet());
        newTablet.set_table_id(reqHdr.tableId);
        newTablet.set_start_key_hash(reqHdr.firstKeyHash);
        newTablet.set_end_key_hash(reqHdr.lastKeyHash);
        newTablet.set_state(ProtoBuf::Tablets_Tablet_State_NORMAL);

        Table* table = new Table(reqHdr.tableId, reqHdr.firstKeyHash,
                                 reqHdr.lastKeyHash);
        newTablet.set_user_data(reinterpret_cast<uint64_t>(table));
    } else {
        LOG(NOTICE, "Taking ownership of existing tablet (%lu, range "
            "[%lu,%lu]) in state %d", reqHdr.tableId, reqHdr.firstKeyHash,
            reqHdr.lastKeyHash, tablet->state());

        if (tablet->state() != ProtoBuf::Tablets_Tablet_State_RECOVERING) {
            LOG(WARNING, "Taking ownership when existing tablet is in "
                "unexpected state (%d)!", tablet->state());
        }

        tablet->set_state(ProtoBuf::Tablets_Tablet_State_NORMAL);

        // If we took ownership after migration, then recoverSegment() may have
        // added tombstones to the hash table. Clean them up.
        removeTombstones();
    }
}

/**
 * Top-level server method to handle the PREP_FOR_MIGRATION request.
 *
 * This is used during tablet migration to request that a destination
 * master take on a tablet from the current owner. The receiver may
 * accept or refuse.
 *
 * \copydetails Service::ping
 */
void
MasterService::prepForMigration(
    const WireFormat::PrepForMigration::Request& reqHdr,
    WireFormat::PrepForMigration::Response& respHdr,
    Rpc& rpc)
{
    // Decide if we want to decline this request.

    // Ensure that there's no tablet overlap, just in case.
    bool overlap =
        (getTableForHash(reqHdr.tableId, reqHdr.firstKeyHash) != NULL ||
         getTableForHash(reqHdr.tableId, reqHdr.lastKeyHash) != NULL);
    if (overlap) {
        LOG(WARNING, "already have tablet in range [%lu, %lu] for tableId %lu",
            reqHdr.firstKeyHash, reqHdr.lastKeyHash, reqHdr.tableId);
        respHdr.common.status = STATUS_OBJECT_EXISTS;
        return;
    }

    // Add the tablet to our map and mark it as RECOVERING so that no requests
    // are served on it.
    ProtoBuf::Tablets_Tablet& tablet(*tablets.add_tablet());
    tablet.set_table_id(reqHdr.tableId);
    tablet.set_start_key_hash(reqHdr.firstKeyHash);
    tablet.set_end_key_hash(reqHdr.lastKeyHash);
    tablet.set_state(ProtoBuf::Tablets_Tablet_State_RECOVERING);

    Table* table = new Table(reqHdr.tableId, reqHdr.firstKeyHash,
                             reqHdr.lastKeyHash);
    tablet.set_user_data(reinterpret_cast<uint64_t>(table));

    // TODO(rumble) would be nice to have a method to get a SL from an Rpc
    // object.
    LOG(NOTICE, "Ready to receive tablet from \"??\". Table %lu, "
        "range [%lu,%lu]", reqHdr.tableId, reqHdr.firstKeyHash,
        reqHdr.lastKeyHash);
}

/**
 * Top-level server method to handle the MIGRATE_TABLET request.
 *
 * This is used to manually initiate the migration of a tablet (or piece of a
 * tablet) that this master owns to another master.
 *
 * \copydetails Service::ping
 */
void
MasterService::migrateTablet(const WireFormat::MigrateTablet::Request& reqHdr,
                             WireFormat::MigrateTablet::Response& respHdr,
                             Rpc& rpc)
{
    uint64_t tableId = reqHdr.tableId;
    uint64_t firstKeyHash = reqHdr.firstKeyHash;
    uint64_t lastKeyHash = reqHdr.lastKeyHash;
    ServerId newOwnerMasterId(reqHdr.newOwnerMasterId);

    // Find the tablet we're trying to move. We only support migration
    // when the tablet to be migrated consists of a range within a single,
    // contiguous tablet of ours.
    const ProtoBuf::Tablets::Tablet* tablet = NULL;
    int tabletIndex = 0;
    foreach (const ProtoBuf::Tablets::Tablet& i, tablets.tablet()) {
        if (tableId == i.table_id() &&
          firstKeyHash >= i.start_key_hash() &&
          lastKeyHash <= i.end_key_hash()) {
            tablet = &i;
            break;
        }
        tabletIndex++;
    }

    if (tablet == NULL) {
        LOG(WARNING, "Migration request for range this master does not "
            "own. TableId %lu, range [%lu,%lu]",
            tableId, firstKeyHash, lastKeyHash);
        respHdr.common.status = STATUS_UNKNOWN_TABLE;
        return;
    }

    if (newOwnerMasterId == serverId) {
        LOG(WARNING, "Migrating to myself doesn't make much sense");
        respHdr.common.status = STATUS_REQUEST_FORMAT_ERROR;
        return;
    }

    Table* table = reinterpret_cast<Table*>(tablet->user_data());

    // TODO(rumble/slaughter) what if we end up splitting?!?

    // TODO(rumble/slaughter) add method to query for # objs, # bytes in a
    // range in order for this to really work, we'll need to split on a bucket
    // boundary. Otherwise we can't tell where bytes are in the chosen range.
    MasterClient::prepForMigration(context, newOwnerMasterId, tableId,
                                   firstKeyHash, lastKeyHash, 0, 0);

    LOG(NOTICE, "Migrating tablet (id %lu, first %lu, last %lu) to "
        "ServerId %lu (\"%s\")", tableId, firstKeyHash, lastKeyHash,
        *newOwnerMasterId, serverList.getLocator(newOwnerMasterId));

    // We'll send over objects in Segment containers for better network
    // efficiency and convenience.
    Tub<Segment> transferSeg;

    // TODO(rumble/slaughter): These should probably be metrics.
    uint64_t totalObjects = 0;
    uint64_t totalTombstones = 0;
    uint64_t totalBytes = 0;

    // Hold on to the iterator since it locks the head Segment, avoiding any
    // additional appends once we've finished iterating.
    LogIterator it(log);
    for (; !it.isDone(); it.next()) {
        LogEntryType type = it.getType();
        if (type != LOG_ENTRY_TYPE_OBJ && type != LOG_ENTRY_TYPE_OBJTOMB) {
            // We aren't interested in any other types.
            continue;
        }

        Buffer buffer;
        it.appendToBuffer(buffer);
        Key key(type, buffer);

<<<<<<< HEAD
        // Skip if not applicable.
        if (key.getTableId() != tableId)
            continue;
=======
            if (logObj->keyHash() < firstKeyHash ||
                    logObj->keyHash() > lastKeyHash)
                continue;
>>>>>>> 727d6419

        if (key.getHash() < firstKey || key.getHash() > lastKey)
            continue;

        if (type == LOG_ENTRY_TYPE_OBJ) {
            // Only send objects when they're currently in the hash table.
            // Otherwise they're dead.
            LogEntryType currentType;
            Buffer currentBuffer;
            if (lookup(key, currentType, currentBuffer) == false) 
                continue;

            // NB: The cleaner is currently locked out due to the global
            //     objectUpdateLock. In the future this may not be the
            //     case and objects may be moved forward during iteration.
            if (buffer.getStart<uint8_t>() != currentBuffer.getStart<uint8_t>())
                continue;

            totalObjects++;
<<<<<<< HEAD
        } else {
=======
        } else if (h->type() == LOG_ENTRY_TYPE_OBJTOMB) {
            const ObjectTombstone* logTomb = h->userData<ObjectTombstone>();

            // Skip if not applicable.
            if (logTomb->tableId != tableId)
                continue;

            if (logTomb->keyHash() < firstKeyHash ||
                    logTomb->keyHash() > lastKeyHash)
                continue;

>>>>>>> 727d6419
            // We must always send tombstones, since an object we may have sent
            // could have been deleted more recently. We could be smarter and
            // more selective here, but that'd require keeping extra state to
            // know what we've already sent.
            //
            // TODO(rumble/slaughter) Actually, we can do better. The stupid way
            //      is to track each object or tombstone we've sent. The smarter
            //      way is to just record the Log::Position when we started
            //      iterating and only send newer tombstones.

            totalTombstones++;
        }

        totalBytes += buffer.getTotalLength();

        if (!transferSeg)
            transferSeg.construct();

        // If we can't fit it, send the current buffer and retry.
<<<<<<< HEAD
        if (!transferSeg->append(type, buffer)) {
            transferSeg->close();
            recipient.receiveMigrationData(tableId, firstKey, *transferSeg);
=======
        if (transferSeg->append(it.getHandle(), false) == NULL) {
            transferSeg->close(false);
            MasterClient::receiveMigrationData(context, newOwnerMasterId,
                tableId, firstKeyHash, transferSeg->getBaseAddress(),
                transferSeg->getTotalBytesAppended());
>>>>>>> 727d6419
            LOG(DEBUG, "Sending migration segment");

            transferSeg.destroy();
            transferSeg.construct();

            // If it doesn't fit this time, we're in trouble.
            if (!transferSeg->append(type, buffer)) {
                LOG(ERROR, "Tablet migration failed: could not fit object "
                    "into empty segment (obj bytes %u)",
                    buffer.getTotalLength());
                respHdr.common.status = STATUS_INTERNAL_ERROR;
                return;
            }
        }
    }

    if (transferSeg) {
<<<<<<< HEAD
        transferSeg->close();
        recipient.receiveMigrationData(tableId, firstKey, *transferSeg);
=======
        transferSeg->close(false);
        MasterClient::receiveMigrationData(context, newOwnerMasterId, tableId,
            firstKeyHash, transferSeg->getBaseAddress(),
            transferSeg->getTotalBytesAppended());
>>>>>>> 727d6419
        LOG(DEBUG, "Sending last migration segment");
        transferSeg.destroy();
    }

    // Now that all data has been transferred, we can reassign ownership of
    // the tablet. If this succeeds, we are free to drop the tablet. The
    // data is all on the other machine and the coordinator knows to use it
    // for any recoveries.
    CoordinatorClient::reassignTabletOwnership(context,
        tableId, firstKeyHash, lastKeyHash, newOwnerMasterId);

    LOG(NOTICE, "Tablet migration succeeded. Sent %lu objects and %lu "
        "tombstones. %lu bytes in total.", totalObjects, totalTombstones,
        totalBytes);

    tablets.mutable_tablet()->SwapElements(tablets.tablet_size() - 1,
                                           tabletIndex);
    tablets.mutable_tablet()->RemoveLast();
    free(table);
}

/**
 * Top-level server method to handle the RECEIVE_MIGRATION_DATA request.
 *
 * This RPC delivers tablet data to be added to a master during migration.
 * It must have been preceeded by an appropriate PREP_FOR_MIGRATION rpc.
 *
 * \copydetails Service::ping
 */
void
MasterService::receiveMigrationData(
    const WireFormat::ReceiveMigrationData::Request& reqHdr,
    WireFormat::ReceiveMigrationData::Response& respHdr,
    Rpc& rpc)
{
    uint64_t tableId = reqHdr.tableId;
    uint64_t firstKeyHash = reqHdr.firstKeyHash;
    uint32_t segmentBytes = reqHdr.segmentBytes;

    // TODO(rumble/slaughter) need to make sure we already have a table
    // created that was previously prepped for migration.
    const ProtoBuf::Tablets::Tablet* tablet = NULL;
    foreach (const ProtoBuf::Tablets::Tablet& i, tablets.tablet()) {
        if (tableId == i.table_id() && firstKeyHash == i.start_key_hash()) {
            tablet = &i;
            break;
        }
    }

    if (tablet == NULL) {
        LOG(WARNING, "migration data received for unknown tablet %lu, "
            "firstKeyHash %lu", tableId, firstKeyHash);
        respHdr.common.status = STATUS_UNKNOWN_TABLE;
        return;
    }

    if (tablet->state() != ProtoBuf::Tablets_Tablet_State_RECOVERING) {
        LOG(WARNING, "migration data received for tablet not in the "
            "RECOVERING state (state = %s)!",
            ProtoBuf::Tablets_Tablet_State_Name(tablet->state()).c_str());
        // TODO(rumble/slaughter): better error code here?
        respHdr.common.status = STATUS_INTERNAL_ERROR;
        return;
    }

    LOG(NOTICE, "RECEIVED MIGRATION DATA (tbl %lu, fk %lu, bytes %u)!\n",
        tableId, firstKeyHash, segmentBytes);

    rpc.requestPayload.truncateFront(sizeof(reqHdr));
    if (rpc.requestPayload.getTotalLength() != segmentBytes) {
        LOG(ERROR, "RPC size (%u) does not match advertised length (%u)",
            rpc.requestPayload.getTotalLength(),
            segmentBytes);
        respHdr.common.status = STATUS_REQUEST_FORMAT_ERROR;
        return;
    }
    const void* segmentMemory = rpc.requestPayload.getStart<const void*>();
    recoverSegment(-1, segmentMemory, segmentBytes);

    // TODO(rumble/slaughter) what about tablet version numbers?
    //          - need to be made per-server now, no? then take max of two?
    //            but this needs to happen at the end (after head on orig.
    //            master is locked)
    //    - what about autoincremented keys?
    //    - what if we didn't send a whole tablet, but rather split one?!
    //      how does this affect autoincr. keys and the version number(s),
    //      if at all?
}

/**
 * Callback used to purge the tombstones from the hash table. Invoked by
 * HashTable::forEach.
 */
void
recoveryCleanup(HashTable::Reference maybeTomb, void *cookie)
{
    MasterService *server = reinterpret_cast<MasterService*>(cookie);
    LogEntryType type;
    Buffer buffer;

    type = server->log.getEntry(maybeTomb, buffer);
    if (type == LOG_ENTRY_TYPE_OBJTOMB) {
        Key key(type, buffer);

        bool r = server->objectMap.remove(key);
        assert(r);

        // Tombstones are not explicitly freed in the log. The cleaner will
        // figure out that they're dead.
    }
}

/**
 * A Dispatch::Poller which lazily removes tombstones from the main HashTable.
 */
class RemoveTombstonePoller : public Dispatch::Poller {
  public:
    /**
     * Clean tombstones from #objectMap lazily and in the background.
     *
     * Instances of this class must be allocated with new since they
     * delete themselves when the #objectMap scan is completed which
     * automatically deregisters it from Dispatch.
     *
     * \param masterService
     *      The instance of MasterService which owns the #objectMap.
     * \param objectMap
     *      The HashTable which will be purged of tombstones.
     */
    RemoveTombstonePoller(MasterService& masterService, HashTable& objectMap)
        : Dispatch::Poller(*masterService.context.dispatch)
        , currentBucket(0)
        , masterService(masterService)
        , objectMap(objectMap)
    {
        LOG(NOTICE, "Starting cleanup of tombstones in background");
    }

    /**
     * Remove tombstones from a single bucket and yield to other work
     * in the system.
     */
    virtual void
    poll()
    {
        // This method runs in the dispatch thread, so it isn't safe to
        // manipulate any of the objectMap state if any RPCs are currently
        // executing.
        if (!masterService.context.serviceManager->idle())
            return;
        objectMap.forEachInBucket(
            recoveryCleanup, &masterService, currentBucket);
        ++currentBucket;
        if (currentBucket == objectMap.getNumBuckets()) {
            LOG(NOTICE, "Cleanup of tombstones complete");
            delete this;
        }
    }

  private:
    /// Which bucket of #objectMap should be cleaned out next.
    uint64_t currentBucket;

    /// The MasterService used by the #recoveryCleanup callback.
    MasterService& masterService;

    /// The hash table to be purged of tombstones.
    HashTable& objectMap;

    DISALLOW_COPY_AND_ASSIGN(RemoveTombstonePoller);
};

/**
 * Remove leftover tombstones in the hash table added during recovery.
 * This method exists independently for testing purposes.
 */
void
MasterService::removeTombstones()
{
    CycleCounter<RawMetric> _(&metrics->master.removeTombstoneTicks);
#if TESTING
    // Asynchronous tombstone removal raises hell in unit tests.
    objectMap.forEach(recoveryCleanup, this);
#else
    Dispatch::Lock lock(context.dispatch);
    new RemoveTombstonePoller(*this, objectMap);
#endif
}

namespace MasterServiceInternal {
/**
 * Each object of this class is responsible for fetching recovery data
 * for a single segment from a single backup.
 */
class RecoveryTask {
  PUBLIC:
    RecoveryTask(Context& context,
                 ServerList& serverList,
                 ServerId masterId,
                 uint64_t partitionId,
                 MasterService::Replica& replica)
        : context(context)
        , serverList(serverList)
        , masterId(masterId)
        , partitionId(partitionId)
        , replica(replica)
        , response()
        , startTime(Cycles::rdtsc())
        , rpc()
    {
        rpc.construct(context, replica.backupId, masterId, replica.segmentId,
                      partitionId, response);
    }
    ~RecoveryTask()
    {
        if (rpc && !rpc->isReady()) {
            LOG(WARNING, "Task destroyed while RPC active: segment %lu, "
                    "server %s", replica.segmentId,
                    serverList.toString(replica.backupId).c_str());
        }
    }
    void resend() {
        LOG(DEBUG, "Resend %lu", replica.segmentId);
        response.reset();
        rpc.construct(context, replica.backupId, masterId, replica.segmentId,
                      partitionId, response);
    }
    Context& context;
    ServerList& serverList;
    ServerId masterId;
    uint64_t partitionId;
    MasterService::Replica& replica;
    Buffer response;
    const uint64_t startTime;
    Tub<GetRecoveryDataRpc> rpc;
    DISALLOW_COPY_AND_ASSIGN(RecoveryTask);
};
} // namespace MasterServiceInternal
using namespace MasterServiceInternal; // NOLINT


/**
 * Increments the access statistics for each read and write operation
 * on the repsective tablet.
 * \param *table
 *      Pointer to the table object that is assosiated with each tablet.
 */
void
MasterService::incrementReadAndWriteStatistics(Table* table)
{
    table->statEntry.set_number_read_and_writes(
                                table->statEntry.number_read_and_writes() + 1);
}

/**
 * Look through \a backups and ensure that for each segment id that appears
 * in the list that at least one copy of that segment was replayed.
 *
 * \param masterId
 *      The id of the crashed master this recovery master is recovering for.
 *      Only used for logging detailed log information on failure.
 * \param partitionId
 *      The id of the partition of the crashed master this recovery master is
 *      recovering. Only used for logging detailed log information on failure.
 * \param replicas
 *      The list of replicas and their statuses to be checked to ensure
 *      recovery of this partition was successful.
 * \throw SegmentRecoveryFailedException
 *      If some segment was not recovered and the recovery master is not
 *      a valid replacement for the crashed master.
 */
void
MasterService::detectSegmentRecoveryFailure(
            const ServerId masterId,
            const uint64_t partitionId,
            const vector<MasterService::Replica>& replicas)
{
    std::unordered_set<uint64_t> failures;
    foreach (const auto& replica, replicas) {
        switch (replica.state) {
        case MasterService::Replica::State::OK:
            failures.erase(replica.segmentId);
            break;
        case MasterService::Replica::State::FAILED:
            failures.insert(replica.segmentId);
            break;
        case MasterService::Replica::State::WAITING:
        case MasterService::Replica::State::NOT_STARTED:
        default:
            assert(false);
            break;
        }
    }
    if (!failures.empty()) {
        LOG(ERROR, "Recovery master failed to recover master %lu "
            "partition %lu", *masterId, partitionId);
        foreach (auto segmentId, failures)
            LOG(ERROR, "Unable to recover segment %lu", segmentId);
        throw SegmentRecoveryFailedException(HERE);
    }
}

/**
 * Helper for public recover() method.
 * Collect all the filtered log segments from backups for a set of tablets
 * formerly belonging to a crashed master which is being recovered and pass
 * them to the recovery master to have them replayed.
 *
 * \param masterId
 *      The id of the crashed master for which recoveryMaster will be taking
 *      over ownership of tablets.
 * \param partitionId
 *      The partition id of tablets of the crashed master that this master
 *      is recovering.
 * \param replicas
 *      A list specifying for each segmentId a backup who can provide a
 *      filtered recovery data segment. A particular segment may be listed more
 *      than once if it has multiple viable backups.
 * \throw SegmentRecoveryFailedException
 *      If some segment was not recovered and the recovery master is not
 *      a valid replacement for the crashed master.
 */
void
MasterService::recover(ServerId masterId,
                       uint64_t partitionId,
                       vector<Replica>& replicas)
{
    /* Overview of the internals of this method and its structures.
     *
     * The main data structure is "replicas".  It works like a
     * scoreboard, tracking which segments have requests to backup
     * servers in-flight for data, which have been replayed, and
     * which have failed and must be replayed by another entry in
     * the table.
     *
     * replicasEnd is an iterator to the end of the segment replica list
     * which aids in tracking when the function is out of work.
     *
     * notStarted tracks the furtherest entry into the list which
     * has not been requested from a backup yet (State::NOT_STARTED).
     *
     * Here is a sample of what the structure might look like
     * during execution:
     *
     * backupId     segmentId  state
     * --------     ---------  -----
     *   8            99       OK
     *   3            88       FAILED
     *   1            77       OK
     *   2            77       OK
     *   6            88       WAITING
     *   2            66       NOT_STARTED  <- notStarted
     *   3            55       WAITING
     *   1            66       NOT_STARTED
     *   7            66       NOT_STARTED
     *   3            99       OK
     *
     * The basic idea is, the code kicks off up to some fixed
     * number worth of RPCs marking them WAITING starting from the
     * top of the list working down.  When a response comes it
     * marks the entry as FAILED if there was an error fetching or
     * replaying it. If it succeeded in replaying, though then ALL
     * entries for that segment_id are marked OK. (This is done
     * by marking the entry itself and then iterating starting
     * at "notStarted" and checking each row for a match).
     *
     * One other structure "runningSet" tracks which segment_ids
     * have RPCs in-flight.  When starting new RPCs rows that
     * have a segment_id that is in the set are skipped over.
     * However, since the row is still NOT_STARTED, notStarted
     * must point to it or to an earlier entry, so the entry
     * will be revisited in the case the other in-flight request
     * fails.  If the other request succeeds then the previously
     * skipped entry is marked OK and notStarted is advanced (if
     * possible).
     */
    uint64_t usefulTime = 0;
    uint64_t start = Cycles::rdtsc();
    LOG(NOTICE, "Recovering master %lu, partition %lu, %lu replicas available",
        *masterId, partitionId, replicas.size());

    std::unordered_set<uint64_t> runningSet;
    Tub<RecoveryTask> tasks[4];
    uint32_t activeRequests = 0;

    auto notStarted = replicas.begin();
    auto replicasEnd = replicas.end();

    // Start RPCs
    auto replicaIt = notStarted;
    foreach (auto& task, tasks) {
        while (!task) {
            if (replicaIt == replicasEnd)
                goto doneStartingInitialTasks;
            auto& replica = *replicaIt;
            LOG(DEBUG, "Starting getRecoveryData from %s for segment %lu "
                "on channel %ld (initial round of RPCs)",
                serverList.toString(replica.backupId).c_str(),
                replica.segmentId,
                &task - &tasks[0]);
            task.construct(context, serverList, masterId, partitionId,
                           replica);
            replica.state = Replica::State::WAITING;
            runningSet.insert(replica.segmentId);
            ++metrics->master.segmentReadCount;
            ++activeRequests;
            ++replicaIt;
            while (replicaIt != replicasEnd &&
                   contains(runningSet, replicaIt->segmentId)) {
                ++replicaIt;
            }
        }
    }
  doneStartingInitialTasks:

    // As RPCs complete, process them and start more
    Tub<CycleCounter<RawMetric>> readStallTicks;

    bool gotFirstGRD = false;

    std::unordered_multimap<uint64_t, Replica*> segmentIdToBackups;
    foreach (Replica& replica, replicas)
        segmentIdToBackups.insert({replica.segmentId, &replica});

    while (activeRequests) {
        if (!readStallTicks)
            readStallTicks.construct(&metrics->master.segmentReadStallTicks);
        replicaManager.proceed();
        foreach (auto& task, tasks) {
            if (!task)
                continue;
            if (!task->rpc->isReady())
                continue;
            readStallTicks.destroy();
            LOG(DEBUG, "Waiting on recovery data for segment %lu from %s",
                task->replica.segmentId,
                serverList.toString(task->replica.backupId).c_str());
            try {
                task->rpc->wait();
                uint64_t grdTime = Cycles::rdtsc() - task->startTime;
                metrics->master.segmentReadTicks += grdTime;

                if (!gotFirstGRD) {
                    metrics->master.replicationBytes =
                        0 - metrics->transport.transmit.byteCount;
                    gotFirstGRD = true;
                }
                LOG(DEBUG, "Got getRecoveryData response from %s, took %.1f us "
                    "on channel %ld",
                    serverList.toString(task->replica.backupId).c_str(),
                    Cycles::toSeconds(grdTime)*1e06,
                    &task - &tasks[0]);

                uint32_t responseLen = task->response.getTotalLength();
                metrics->master.segmentReadByteCount += responseLen;
                LOG(DEBUG, "Recovering segment %lu with size %u",
                    task->replica.segmentId, responseLen);
                uint64_t startUseful = Cycles::rdtsc();
                recoverSegment(task->replica.segmentId,
                               task->response.getRange(0, responseLen),
                               responseLen);
                usefulTime += Cycles::rdtsc() - startUseful;

                runningSet.erase(task->replica.segmentId);
                // Mark this and any other entries for this segment as OK.
                LOG(DEBUG, "Checking %s off the list for %lu",
                    serverList.toString(task->replica.backupId).c_str(),
                    task->replica.segmentId);
                task->replica.state = Replica::State::OK;
                foreach (auto it, segmentIdToBackups.equal_range(
                                        task->replica.segmentId)) {
                    Replica& otherReplica = *it.second;
                    LOG(DEBUG, "Checking %s off the list for %lu",
                        serverList.toString(otherReplica.backupId).c_str(),
                        otherReplica.segmentId);
                    otherReplica.state = Replica::State::OK;
                }
            } catch (const ServerDoesntExistException& e) {
                LOG(WARNING, "No record of backup %lu, trying next backup",
                    task->replica.backupId.getId());
                task->replica.state = Replica::State::FAILED;
                runningSet.erase(task->replica.segmentId);
            } catch (const ClientException& e) {
                LOG(WARNING, "getRecoveryData failed on %s, "
                    "trying next backup; failure was: %s",
                    serverList.toString(task->replica.backupId).c_str(),
                    e.str().c_str());
                task->replica.state = Replica::State::FAILED;
                runningSet.erase(task->replica.segmentId);
            }

            task.destroy();

            // move notStarted up as far as possible
            while (notStarted != replicasEnd &&
                   notStarted->state != Replica::State::NOT_STARTED) {
                ++notStarted;
            }

            // Find the next NOT_STARTED entry that isn't in-flight
            // from another entry.
            auto replicaIt = notStarted;
            while (!task && replicaIt != replicasEnd) {
                while (replicaIt->state != Replica::State::NOT_STARTED ||
                       contains(runningSet, replicaIt->segmentId)) {
                    ++replicaIt;
                    if (replicaIt == replicasEnd)
                        goto outOfHosts;
                }
                Replica& replica = *replicaIt;
                LOG(DEBUG, "Starting getRecoveryData from %s for segment %lu "
                    "on channel %ld (after RPC completion)",
                    serverList.toString(replica.backupId).c_str(),
                    replica.segmentId,
                    &task - &tasks[0]);
                try {
                    task.construct(context, serverList, masterId, partitionId,
                                   replica);
                    replica.state = Replica::State::WAITING;
                    runningSet.insert(replica.segmentId);
                    ++metrics->master.segmentReadCount;
                } catch (const TransportException& e) {
                    LOG(WARNING, "Couldn't contact %s, trying next backup; "
                        "failure was: %s",
                        serverList.toString(replica.backupId).c_str(),
                        e.str().c_str());
                    replica.state = Replica::State::FAILED;
                } catch (const ServerListException& e) {
                    LOG(WARNING, "No record of backup %lu, "
                        "trying next backup",
                        replica.backupId.getId());
                    replica.state = Replica::State::FAILED;
                }
            }
          outOfHosts:
            if (!task)
                --activeRequests;
        }
    }
    readStallTicks.destroy();

    detectSegmentRecoveryFailure(masterId, partitionId, replicas);

    {
        CycleCounter<RawMetric> logSyncTicks(&metrics->master.logSyncTicks);
        LOG(NOTICE, "Syncing the log");
        metrics->master.logSyncBytes =
            0 - metrics->transport.transmit.byteCount;
        log.sync();
        metrics->master.logSyncBytes += metrics->transport.transmit.byteCount;
        LOG(NOTICE, "Syncing the log done");
    }

    metrics->master.replicationBytes += metrics->transport.transmit.byteCount;

    double totalSecs = Cycles::toSeconds(Cycles::rdtsc() - start);
    double usefulSecs = Cycles::toSeconds(usefulTime);
    LOG(NOTICE, "Recovery complete, took %.1f ms, useful replaying "
        "time %.1f ms (%.1f%% effective)",
        totalSecs * 1e03,
        usefulSecs * 1e03,
        100 * usefulSecs / totalSecs);
}

/**
 * Removes an object from the hashtable and frees it from the log if
 * it belongs to a tablet that isn't listed in the master's tablets.
 * Used by purgeObjectsFromUnknownTablets().
 *
 * \param entry
 *      Handle to an object as returned from the master's
 *      objectMap.lookup() or on callback from objectMap.forEach().
 *      This object is removed from the objectMap and freed from
 *      the log if it doesn't belong to any tablet the master
 *      lists among its tablets.
 * \param cookie
 *      Pointer to the MasterService where this object is currently
 *      stored.
 */
void
removeObjectIfFromUnknownTablet(HashTable::Reference reference, void *cookie)
{
    MasterService* master = reinterpret_cast<MasterService*>(cookie);
    LogEntryType type;
    Buffer buffer;

    type = master->log.getEntry(reference, buffer);
    if (type != LOG_ENTRY_TYPE_OBJ)
        return;

    Key key(type, buffer);
    if (!master->getTable(key)) {
        bool r = master->objectMap.remove(key);
        assert(r);
        master->log.free(reference);
    }
}

/**
 * Scan the hashtable and remove all objects that do not belong to a
 * tablet currently owned by this master. Used to clean up any objects
 * created as part of an aborted recovery.
 */
void
MasterService::purgeObjectsFromUnknownTablets()
{
    objectMap.forEach(removeObjectIfFromUnknownTablet, this);
}

/**
 * Top-level server method to handle the RECOVER request.
 * \copydetails Service::ping
 */
void
MasterService::recover(const WireFormat::Recover::Request& reqHdr,
                       WireFormat::Recover::Response& respHdr,
                       Rpc& rpc)
{
    CycleCounter<RawMetric> recoveryTicks(&metrics->master.recoveryTicks);
    metrics->master.recoveryCount++;
    metrics->master.replicas = replicaManager.numReplicas;

    uint64_t recoveryId = reqHdr.recoveryId;
    ServerId crashedServerId(reqHdr.crashedServerId);
    uint64_t partitionId = reqHdr.partitionId;
    if (partitionId == ~0u)
        DIE("Recovery master got super secret partition id; killing self.");
    ProtoBuf::Tablets recoveryTablets;
    ProtoBuf::parseFromResponse(rpc.requestPayload, sizeof(reqHdr),
                                reqHdr.tabletsLength, recoveryTablets);

    uint32_t offset = sizeof32(reqHdr) + reqHdr.tabletsLength;
    vector<Replica> replicas;
    replicas.reserve(reqHdr.numReplicas);
    for (uint32_t i = 0; i < reqHdr.numReplicas; ++i) {
<<<<<<< HEAD
        const RecoverRpc::Replica* replicaLocation =
            rpc.requestPayload.getOffset<RecoverRpc::Replica>(offset);
        offset += sizeof32(RecoverRpc::Replica);
=======
        const WireFormat::Recover::Replica* replicaLocation =
            rpc.requestPayload.getOffset<WireFormat::Recover::Replica>(offset);
        offset += downCast<uint32_t>(sizeof(WireFormat::Recover::Replica));
>>>>>>> 727d6419
        Replica replica(replicaLocation->backupId,
                        replicaLocation->segmentId);
        replicas.push_back(replica);
    }
    LOG(DEBUG, "Starting recovery of %u tablets on masterId %lu",
        recoveryTablets.tablet_size(), serverId.getId());
    rpc.sendReply();

    // reqHdr, respHdr, and rpc are off-limits now

    // Install tablets we are recovering and mark them as such (we don't
    // own them yet).
    vector<ProtoBuf::Tablets_Tablet*> newTablets;
    foreach (const ProtoBuf::Tablets::Tablet& tablet,
             recoveryTablets.tablet()) {
        ProtoBuf::Tablets_Tablet& newTablet(*tablets.add_tablet());
        newTablet = tablet;
        Table* table = new Table(newTablet.table_id(),
                                 newTablet.start_key_hash(),
                                 newTablet.end_key_hash());
        newTablet.set_user_data(reinterpret_cast<uint64_t>(table));
        newTablet.set_state(ProtoBuf::Tablets::Tablet::RECOVERING);
        newTablets.push_back(&newTablet);
    }

    // Record the log position before recovery started.
    Log::Position headOfLog = log.getHeadPosition();

    // Recover Segments, firing MasterService::recoverSegment for each one.
    bool successful = false;
    try {
        recover(crashedServerId, partitionId, replicas);
        successful = true;
    } catch (const SegmentRecoveryFailedException& e) {
        // Recovery wasn't successful.
    }

    // Free recovery tombstones left in the hash table.
    removeTombstones();

    // Once the coordinator and the recovery master agree that the
    // master has taken over for the tablets it can update its tables
    // and begin serving requests.

    // Update the recoveryTablets to reflect the fact that this master is
    // going to try to become the owner. The coordinator will assign final
    // ownership in response to the RECOVERY_MASTER_FINISHED rpc (i.e.
    // we'll only be owners if the call succeeds. It could fail if the
    // coordinator decided to recover these tablets elsewhere instead).
    foreach (ProtoBuf::Tablets::Tablet& tablet,
             *recoveryTablets.mutable_tablet()) {
        LOG(NOTICE, "set tablet %lu %lu %lu to locator %s, id %lu",
                 tablet.table_id(), tablet.start_key_hash(),
                 tablet.end_key_hash(), config.localLocator.c_str(),
                 serverId.getId());
        tablet.set_service_locator(config.localLocator);
        tablet.set_server_id(serverId.getId());
        tablet.set_ctime_log_head_id(headOfLog.getSegmentId());
        tablet.set_ctime_log_head_offset(headOfLog.getSegmentOffset());
    }
    LOG(NOTICE, "Reporting completion of recovery %lu", reqHdr.recoveryId);
    CoordinatorClient::recoveryMasterFinished(context, recoveryId,
                                              serverId, recoveryTablets,
                                              successful);

    // TODO(stutsman) Delete tablets if recoveryMasterFinished returns
    // failure by setting successful to false. Rest is handled below.

    if (successful) {
        // Ok - we're expected to be serving now. Mark recovered tablets
        // as normal so we can handle clients.
        foreach (ProtoBuf::Tablets_Tablet* newTablet, newTablets)
            newTablet->set_state(ProtoBuf::Tablets::Tablet::NORMAL);
    } else {
        LOG(WARNING, "Failed to recover partition for recovery %lu; "
            "aborting recovery on this recovery master", recoveryId);
        // If recovery failed then cleanup all objects written by
        // recovery before starting to serve requests again.
        foreach (ProtoBuf::Tablets_Tablet* newTablet, newTablets) {
            for (int i = 0; i < tablets.tablet_size(); ++i) {
                const auto& tablet = tablets.tablet(i);
                if (tablet.table_id() == newTablet->table_id() &&
                    tablet.start_key_hash() == newTablet->start_key_hash() &&
                    tablet.end_key_hash() == newTablet->end_key_hash())
                {
                    Table* table = reinterpret_cast<Table*>(tablet.user_data());
                    delete table;
                    tablets.mutable_tablet()->
                        SwapElements(tablets.tablet_size() - 1, i);
                    tablets.mutable_tablet()->RemoveLast();
                    break;
                }
            }
        }
        purgeObjectsFromUnknownTablets();
    }
}

/**
 * Given a RecoverySegmentIterator for the Segment we're currently
 * recovering, advance it and issue prefetches on the hash tables.
 * This is used exclusively by recoverSegment().
 *
 * \param[in] it
 *      A RecoverySegmentIterator to use for prefetching. Note that this
 *      method modifies the iterator, so the caller should not use
 *      it for its own iteration.
 */
void
MasterService::recoverSegmentPrefetcher(SegmentIterator& it)
{
    it.next();

    if (it.isDone())
        return;

    LogEntryType type = it.getType();
    if (type != LOG_ENTRY_TYPE_OBJ && type != LOG_ENTRY_TYPE_OBJTOMB)
        return;

    Buffer buffer;
    it.appendToBuffer(buffer);
    Key key(type, buffer);
    objectMap.prefetchBucket(key);
}

/**
 * Replay a filtered segment from a crashed Master that this Master is taking
 * over for.
 *
 * \param segmentId
 *      The segmentId of the segment as it was in the log of the crashed Master.
 * \param buffer
 *      A pointer to a valid segment which has been pre-filtered of all
 *      objects except those that pertain to the tablet ranges this Master
 *      will be responsible for after the recovery completes.
 * \param bufferLength
 *      Length of the buffer in bytes.
 */
void
MasterService::recoverSegment(uint64_t segmentId, const void *buffer,
                              uint32_t bufferLength)
{
    uint64_t startReplicationTicks = metrics->master.replicaManagerTicks;
    LOG(DEBUG, "recoverSegment %lu, ...", segmentId);
    CycleCounter<RawMetric> _(&metrics->master.recoverSegmentTicks);

    SegmentIterator it(buffer, bufferLength);
    SegmentIterator prefetch(buffer, bufferLength);

    uint64_t bytesIterated = 0;
    while (!it.isDone()) {
        LogEntryType type = it.getType();

        if (bytesIterated > 50000) {
            bytesIterated = 0;
            replicaManager.proceed();
        }
        bytesIterated += it.getLength();

        recoverSegmentPrefetcher(prefetch);

        metrics->master.recoverySegmentEntryCount++;
        metrics->master.recoverySegmentEntryBytes += it.getLength();

        if (type == LOG_ENTRY_TYPE_OBJ) {
            Buffer buffer;
            it.appendToBuffer(buffer);
            Key key(type, buffer);

            Object recoverObj(buffer);
            bool checksumIsValid = ({
                CycleCounter<RawMetric> c(&metrics->master.verifyChecksumTicks);
                recoverObj.checkIntegrity();
            });
            if (!checksumIsValid) {
                LOG(WARNING, "bad object checksum! key: %s, version: %lu",
                    key.toString().c_str(), recoverObj.getVersion());
                // TODO(Stutsman): Should throw and try another segment replica?
            }

            uint64_t minSuccessor = 0;
            bool freeCurrentEntry = false;

            LogEntryType currentType;
            Buffer currentBuffer;
            HashTable::Reference currentReference;
            if (lookup(key, currentType, currentBuffer, currentReference)) {
                uint64_t currentVersion;

                if (currentType == LOG_ENTRY_TYPE_OBJTOMB) {
                    ObjectTombstone currentTombstone(currentBuffer);
                    currentVersion = currentTombstone.getObjectVersion();
                } else {
                    Object currentObject(currentBuffer);
                    currentVersion = currentObject.getVersion();
                    freeCurrentEntry = true;
                }

                minSuccessor = currentVersion + 1;
            }

            // XXX- objects don't contain checksums anymore!

            if (recoverObj.getVersion() >= minSuccessor) {
                // write to log (with lazy backup flush) & update hash table
                HashTable::Reference newObjReference;
                log.append(LOG_ENTRY_TYPE_OBJ, buffer, false, newObjReference);

                // XXX- what happens if the log is full? won't an exception here
                //      just cause the master to try another backup?

                ++metrics->master.objectAppendCount;
                metrics->master.liveObjectBytes += buffer.getTotalLength();

                objectMap.replace(key, newObjReference);

                // nuke the old object, if it existed
                // XXX-- need to put tombstones in the HT and have this free
                //       them as well 
                if (freeCurrentEntry) {
                    metrics->master.liveObjectBytes -= currentBuffer.getTotalLength();
                    log.free(currentReference);
                } else {
                    ++metrics->master.liveObjectCount;
                }
            } else {
                ++metrics->master.objectDiscardCount;
            }
        } else if (type == LOG_ENTRY_TYPE_OBJTOMB) {
            Buffer buffer;
            it.appendToBuffer(buffer);
            Key key(type, buffer);

            ObjectTombstone recoverTomb(buffer);
            bool checksumIsValid = ({
                CycleCounter<RawMetric> c(&metrics->master.verifyChecksumTicks);
                recoverTomb.checkIntegrity();
            });
            if (!checksumIsValid) {
                LOG(WARNING, "bad tombstone checksum! key: %s, version: %lu",
                    key.toString().c_str(), recoverTomb.getObjectVersion());
                // TODO(Stutsman): Should throw and try another segment replica?
            }

            uint64_t minSuccessor = 0;
            bool freeCurrentEntry = false;

            LogEntryType currentType;
            Buffer currentBuffer;
            HashTable::Reference currentReference;
            if (lookup(key, currentType, currentBuffer, currentReference)) {
                if (currentType == LOG_ENTRY_TYPE_OBJTOMB) {
                    ObjectTombstone currentTombstone(currentBuffer);
                    minSuccessor = currentTombstone.getObjectVersion() + 1;
                } else {
                    Object currentObject(currentBuffer);
                    minSuccessor = currentObject.getVersion();
                    freeCurrentEntry = true;
                }
            }

            if (recoverTomb.getObjectVersion() >= minSuccessor) {
                ++metrics->master.tombstoneAppendCount;
                HashTable::Reference newTombReference;
                log.append(LOG_ENTRY_TYPE_OBJTOMB, buffer, false, newTombReference);

                // XXX- append could fail here!

                objectMap.replace(key, newTombReference);

                // nuke the object, if it existed
                if (freeCurrentEntry) {
                    --metrics->master.liveObjectCount;
                    metrics->master.liveObjectBytes -= currentBuffer.getTotalLength();
                    log.free(currentReference);
                }
            } else {
                ++metrics->master.tombstoneDiscardCount;
            }
        }

        it.next();
    }

    LOG(DEBUG, "Segment %lu replay complete", segmentId);
    metrics->master.backupInRecoverTicks +=
        metrics->master.replicaManagerTicks - startReplicationTicks;
}

/**
 * Top-level server method to handle the REMOVE request.
 *
 * \copydetails MasterService::read
 */
void
MasterService::remove(const WireFormat::Remove::Request& reqHdr,
                      WireFormat::Remove::Response& respHdr,
                      Rpc& rpc)
{
    const void* stringKey = rpc.requestPayload.getRange(sizeof32(reqHdr),
                                                        reqHdr.keyLength);
    Key key(reqHdr.tableId, stringKey, reqHdr.keyLength);

    Table* table = getTable(key);
    if (table == NULL) {
        respHdr.common.status = STATUS_UNKNOWN_TABLE;
        return;
    }

    LogEntryType type;
    Buffer buffer;
    HashTable::Reference reference;
    if (!lookup(key, type, buffer, reference) || type != LOG_ENTRY_TYPE_OBJ) {
        Status status = rejectOperation(reqHdr.rejectRules,
                                        VERSION_NONEXISTENT);
        if (status != STATUS_OK)
            respHdr.common.status = status;
        return;
    }

    Object object(buffer);
    respHdr.version = object.getVersion();

    // Abort if we're trying to delete the wrong version.
    Status status = rejectOperation(reqHdr.rejectRules, respHdr.version);
    if (status != STATUS_OK) {
        respHdr.common.status = status;
        return;
    }

    ObjectTombstone tombstone(object,
                              log.getSegmentId(reference),
                              secondsTimestamp());
    Buffer tombstoneBuffer;
    tombstone.serializeToBuffer(tombstoneBuffer);

    // Write the tombstone into the Log, increment the tablet version
    // number, and remove from the hash table.
    HashTable::Reference dummy;
    if (!log.append(LOG_ENTRY_TYPE_OBJTOMB, tombstoneBuffer, false, dummy)) {
        // The log is out of space. Tell the client to retry and hope
        // that either the cleaner makes space soon or we shift load
        // off of this server.
        respHdr.common.status = STATUS_RETRY;
        return;
    }

    table->RaiseVersion(object.getVersion() + 1);
    log.free(reference);
    objectMap.remove(key);
}

/**
 * Top-level server method to handle the INCREMENT request.
 *
 * \copydetails MasterService::read
 */
void
MasterService::increment(const WireFormat::Increment::Request& reqHdr,
                     WireFormat::Increment::Response& respHdr,
                     Rpc& rpc)
{
    // Read the current value of the object and add the increment value
    Key key(reqHdr.tableId, rpc.requestPayload, sizeof32(reqHdr),
            reqHdr.keyLength);

    if (getTable(key) == NULL) {
        respHdr.common.status = STATUS_TABLE_DOESNT_EXIST;
        return;
    }

    LogEntryType type;
    Buffer buffer;
    if (!lookup(key, type, buffer) || type != LOG_ENTRY_TYPE_OBJ) {
        respHdr.common.status = STATUS_OBJECT_DOESNT_EXIST;
        return;
    }

    Object object(buffer);
    Status status = rejectOperation(reqHdr.rejectRules, object.getVersion());
    if (status != STATUS_OK) {
        respHdr.common.status = status;
        return;
    }

    if (object.getDataLength() != sizeof(int64_t)) {
        respHdr.common.status = STATUS_INVALID_OBJECT;
        return;
    }

    const int64_t oldValue = *reinterpret_cast<const int64_t*>(object.getData());
    int64_t newValue = oldValue + reqHdr.incrementValue;

    // Write the new value back
    Buffer newValueBuffer;
    Buffer::Chunk::appendToBuffer(&newValueBuffer,
                                  &newValue,
                                  sizeof(int64_t));

    status = storeObject(key,
                         &reqHdr.rejectRules,
                         newValueBuffer,
                         &respHdr.version,
                         true);

    if (status != STATUS_OK) {
        respHdr.common.status = status;
        return;
    }

    // Return new value
    respHdr.newValue = newValue;
}

/**
 * RPC handler for IS_REPLICA_NEEDED; indicates to backup servers whether
 * a replica for a particular segment that this master generated is needed
 * for durability or that it can be safely discarded.
 */
void
MasterService::isReplicaNeeded(
    const WireFormat::IsReplicaNeeded::Request& reqHdr,
    WireFormat::IsReplicaNeeded::Response& respHdr,
    Rpc& rpc)
{
    ServerId backupServerId = ServerId(reqHdr.backupServerId);
    respHdr.needed = replicaManager.isReplicaNeeded(backupServerId,
                                                    reqHdr.segmentId);
}

/**
 * Top-level server method to handle the WRITE request.
 *
 * \copydetails MasterService::read
 */
void
MasterService::write(const WireFormat::Write::Request& reqHdr,
                     WireFormat::Write::Response& respHdr,
                     Rpc& rpc)
{
    // TODO(anyone): Make Buffers do virtual copying so we don't need to copy
    //               into contiguous space in getRange().
    Buffer buffer;
    const void* objectData = rpc.requestPayload.getRange(
        sizeof32(reqHdr) + reqHdr.keyLength, reqHdr.length);
    Buffer::Chunk::appendToBuffer(&buffer, objectData, reqHdr.length);

    Key key(reqHdr.tableId,
            rpc.requestPayload,
            sizeof32(reqHdr),
            reqHdr.keyLength);
    Status status = storeObject(key,
                                &reqHdr.rejectRules,
                                buffer,
                                &respHdr.version,
                                !reqHdr.async);

    if (status != STATUS_OK) {
        respHdr.common.status = status;
        return;
    }
}

/**
 * Ensures that this master owns the tablet for the given object
 * based on its tableId and key and returns the corresponding Table.
 *
 * \param tableId
 *      Identifier for a desired table.
 * \param key
 *      Variable length key that uniquely identifies the object within tableId.
 * \param keyLength
 *      Size in bytes of the key.
 *
 * \return
 *      The Table of which the tablet containing this object is a part,
 *      or NULL if this master does not own the tablet.
 */
Table*
MasterService::getTable(Key& key)
{
    ProtoBuf::Tablets::Tablet const* tablet = getTabletForHash(key.getTableId(),
                                                               key.getHash());
    if (tablet == NULL)
        return NULL;

    Table* table = reinterpret_cast<Table*>(tablet->user_data());
    incrementReadAndWriteStatistics(table);
    return table;
}

/**
 * Ensures that this master owns the tablet for any object corresponding
 * to the given hash value of its string key and returns the
 * corresponding Table.
 *
 * \param tableId
 *      Identifier for a desired table.
 * \param keyHash
 *      Hash value of the variable length key of the object.
 *
 * \return
 *      The Table of which the tablet containing this object is a part,
 *      or NULL if this master does not own the tablet.
 */
Table*
MasterService::getTableForHash(uint64_t tableId, HashType keyHash)
{
    ProtoBuf::Tablets::Tablet const* tablet = getTabletForHash(tableId,
                                                               keyHash);
    if (tablet == NULL)
        return NULL;

    Table* table = reinterpret_cast<Table*>(tablet->user_data());
    return table;
}

/**
 * Ensures that this master owns the tablet for any object corresponding
 * to the given hash value of its string key and returns the
 * corresponding Table.
 *
 * \param tableId
 *      Identifier for a desired table.
 * \param keyHash
 *      Hash value of the variable length key of the object.
 *
 * \return
 *      The Table of which the tablet containing this object is a part,
 *      or NULL if this master does not own the tablet.
 */
ProtoBuf::Tablets::Tablet const*
MasterService::getTabletForHash(uint64_t tableId, HashType keyHash)
{
    foreach (const ProtoBuf::Tablets::Tablet& tablet, tablets.tablet()) {
        if (tablet.table_id() == tableId &&
            tablet.start_key_hash() <= keyHash &&
            keyHash <= tablet.end_key_hash()) {
            return &tablet;
        }
    }
    return NULL;
}

/**
 * Check a set of RejectRules against the current state of an object
 * to decide whether an operation is allowed.
 *
 * \param rejectRules
 *      Specifies conditions under which the operation should fail.
 * \param version
 *      The current version of an object, or VERSION_NONEXISTENT
 *      if the object does not currently exist (used to test rejectRules)
 *
 * \return
 *      The return value is STATUS_OK if none of the reject rules
 *      indicate that the operation should be rejected. Otherwise
 *      the return value indicates the reason for the rejection.
 */
Status
MasterService::rejectOperation(const RejectRules& rejectRules, uint64_t version)
{
    if (version == VERSION_NONEXISTENT) {
        if (rejectRules.doesntExist)
            return STATUS_OBJECT_DOESNT_EXIST;
        return STATUS_OK;
    }
    if (rejectRules.exists)
        return STATUS_OBJECT_EXISTS;
    if (rejectRules.versionLeGiven && version <= rejectRules.givenVersion)
        return STATUS_WRONG_VERSION;
    if (rejectRules.versionNeGiven && version != rejectRules.givenVersion)
        return STATUS_WRONG_VERSION;
    return STATUS_OK;
}

uint32_t
MasterService::getTimestamp(LogEntryType type, Buffer& buffer)
{
    if (type == LOG_ENTRY_TYPE_OBJ)
        return getObjectTimestamp(buffer);
    else if (type == LOG_ENTRY_TYPE_OBJTOMB)
        return getTombstoneTimestamp(buffer);
    else
        return 0;
}

bool
MasterService::checkLiveness(LogEntryType type, Buffer& buffer)
{
    if (type == LOG_ENTRY_TYPE_OBJ)
        return checkObjectLiveness(buffer);
    else if (type == LOG_ENTRY_TYPE_OBJTOMB)
        return checkTombstoneLiveness(buffer);
    else
        return false;
}

bool
MasterService::relocate(LogEntryType type,
                        Buffer& oldBuffer,
                        HashTable::Reference newReference)
{
    if (type == LOG_ENTRY_TYPE_OBJ)
        return relocateObject(oldBuffer, newReference);
    else if (type == LOG_ENTRY_TYPE_OBJTOMB)
        return relocateTombstone(oldBuffer, newReference);
    else
        return false;
}

/**
 * Determine whether or not an object is still alive (i.e. is referenced
 * by the hash table). If so, the cleaner must perpetuate it. If not, it
 * can be safely discarded.
 *
 * \param[in] handle
 *      LogEntryHandle to the object whose liveness is being queried.
 * \param[in] cookie
 *      The opaque state pointer registered with the callback.
 * \return
 *      True if the object is still alive, else false.
 */
bool
MasterService::checkObjectLiveness(Buffer& objectBuffer)
{
    Key key(LOG_ENTRY_TYPE_OBJ, objectBuffer);

    std::lock_guard<SpinLock> lock(objectUpdateLock);

    Table* t = getTable(key);
    if (t == NULL)
        return false;

    LogEntryType currentType;
    Buffer currentBuffer;
    if (!lookup(key, currentType, currentBuffer))
        return false;

    assert(currentType == LOG_ENTRY_TYPE_OBJ);
    return (currentBuffer.getStart<uint8_t>() ==
            objectBuffer.getStart<uint8_t>());
}

/**
 * Callback used by the LogCleaner when it's cleaning a Segment and moves
 * an Object to a new Segment.
 *
 * The cleaner will have already invoked the liveness callback to see whether
 * or not the Object was recently live. Since it could no longer be live (it
 * may have been deleted or overwritten since the check), this callback must
 * decide if it is still live, atomically update any structures if needed, and
 * return whether or not any action has been taken so the caller will know
 * whether or not the new copy should be retained.
 *
 * \param[in] oldHandle
 *      LogEntryHandle to the object's old location that will soon be
 *      invalid.
 * \param[in] newHandle
 *      LogEntryHandle to the object's new location that already exists
 *      as a possible replacement, if needed.
 * \param[in] cookie
 *      The opaque state pointer registered with the callback.
 * \return
 *      True if newHandle is needed (i.e. it replaced oldHandle). False
 *      indicates that newHandle wasn't needed and can be immediately
 *      deleted.
 */
bool
MasterService::relocateObject(Buffer& oldBuffer,
                              HashTable::Reference newReference)
{
    Key key(LOG_ENTRY_TYPE_OBJ, oldBuffer);

    std::lock_guard<SpinLock> lock(objectUpdateLock);

    Table* table = getTable(key);
    if (table == NULL) {
        // That tablet doesn't exist on this server anymore.
        // Just remove the hash table entry, if it exists.
        objectMap.remove(key);
        return false;
    }

    bool keepNewObject = false;

    LogEntryType currentType;
    Buffer currentBuffer;
    if (lookup(key, currentType, currentBuffer)) {
        assert(currentType == LOG_ENTRY_TYPE_OBJ);

        keepNewObject = (currentBuffer.getStart<uint8_t>() ==
                         oldBuffer.getStart<uint8_t>());
        if (keepNewObject)
            objectMap.replace(key, newReference);
    }

    // Update table statistics.
    if (!keepNewObject) {
        table->objectCount--;
        table->objectBytes -= oldBuffer.getTotalLength();
    }

    return keepNewObject;
}

/**
 * Callback used by the Log to determine the modification timestamp of an
 * Object. Timestamps are stored in the Object itself, rather than in the
 * Log, since not all Log entries need timestamps and other parts of the
 * system (or clients) may care about Object modification times.
 *
 * \param[in]  handle
 *      LogEntryHandle to the entry being examined.
 * \return
 *      The Object's modification timestamp.
 */
uint32_t
MasterService::getObjectTimestamp(Buffer& buffer)
{
    Object object(buffer);
    return object.getTimestamp();
}

/**
 * Determine whether or not a tombstone is still alive (i.e. it references
 * a segment that still exists). If so, the cleaner must perpetuate it. If
 * not, it can be safely discarded.
 *
 * \param[in] handle
 *      LogEntryHandle to the object whose liveness is being queried.
 * \param[in] cookie
 *      The opaque state pointer registered with the callback.
 * \return
 *      True if the object is still alive, else false.
 */
bool
MasterService::checkTombstoneLiveness(Buffer& buffer)
{
    ObjectTombstone tomb(buffer);
    return log.containsSegment(tomb.getSegmentId());
}

/**
 * Callback used by the LogCleaner when it's cleaning a Segment and moves
 * a Tombstone to a new Segment.
 *
 * The cleaner will have already invoked the liveness callback to see whether
 * or not the Tombstone was recently live. Since it could no longer be live (it
 * may have been deleted or overwritten since the check), this callback must
 * decide if it is still live, atomically update any structures if needed, and
 * return whether or not any action has been taken so the caller will know
 * whether or not the new copy should be retained.
 *
 * \param[in] oldHandle
 *      LogEntryHandle to the Tombstones's old location that will soon be
 *      invalid.
 * \param[in] newHandle
 *      LogEntryHandle to the Tombstones's new location that already exists
 *      as a possible replacement, if needed.
 * \param[in] cookie
 *      The opaque state pointer registered with the callback.
 * \return
 *      True if newHandle is needed (i.e. it replaced oldHandle). False
 *      indicates that newHandle wasn't needed and can be immediately
 *      deleted.
 */
bool
MasterService::relocateTombstone(Buffer& oldBuffer,
                                 HashTable::Reference newReference)
{
    ObjectTombstone tomb(oldBuffer);

    // See if the object this tombstone refers to is still in the log.
    bool keepNewTomb = log.containsSegment(tomb.getSegmentId());

    if (!keepNewTomb) {
        Key key(LOG_ENTRY_TYPE_OBJTOMB, oldBuffer);
        Table* table = getTable(key);
        if (table != NULL) {
            table->tombstoneCount--;
            table->tombstoneBytes -= oldBuffer.getTotalLength();
        }
    }

    return keepNewTomb;
}

/**
 * Callback used by the Log to determine the age of Tombstone. We don't
 * current store tombstone ages, so just return the current timstamp
 * (they're perpetually young). This needs to be re-thought.
 *
 * \param[in]  handle
 *      LogEntryHandle to the entry being examined.
 * \return
 *      The tombstone's creation timestamp.
 */
uint32_t
MasterService::getTombstoneTimestamp(Buffer& buffer)
{
    ObjectTombstone tomb(buffer);
    return tomb.getTimestamp();
}

/**
 * This method will does everything needed to store an object associated with
 * a particular key. This includes allocating or incrementing version numbers,
 * writing a tombstone if a previous version exists, storing to the log,
 * and adding or replacing an entry in the hash table.
 *
 * \param Key
 *      Key that will refer to the object being stored. 
 * \param rejectRules
 *      Specifies conditions under which the write should be aborted with an
 *      error.
 *
 *      Must not be NULL. The reason this is a pointer and not a reference is
 *      to (dubiously?) work around an issue where we pass in from a packed
 *      Rpc wire format struct.
 * \param data
 *      Constitutes the binary blob that will be value of this object. That is,
 *      everything following the Object header and the string key. Everything
 *      from the buffer will be copied into the log.
 * \param newVersion
 *      The version number of the new object is returned here. If the operation
 *      was successful this will be the new version for the object; if this
 *      object has ever existed previously the new version is guaranteed to be
 *      greater than any previous version of the object. If the operation failed
 *      then the version number returned is the current version of the object,
 *      or VERSION_NONEXISTENT if the object does not exist.
 *
 *      Must not be NULL. The reason this is a pointer and not a reference is
 *      to (dubiously?) work around an issue where we pass out to a packed
 *      Rpc wire format struct.
 * \param sync
 *      If true, this write will be replicated to backups before return.
 *      If false, the replication may happen sometime later.
 * \return
 *      STATUS_OK if the object was written. Otherwise, for example,
 *      STATUS_UKNOWN_TABLE may be returned.
 */
Status
MasterService::storeObject(Key& key,
                           const RejectRules* rejectRules,
                           Buffer& data,
                           uint64_t* newVersion,
                           bool sync)
{
    Table* table = getTable(key);
    if (table == NULL)
        return STATUS_UNKNOWN_TABLE;

    if (!anyWrites) {
        // This is the first write; use this as a trigger to update the
        // cluster configuration information and open a session with each
        // backup, so it won't slow down recovery benchmarks.  This is a
        // temporary hack, and needs to be replaced with a more robust
        // approach to updating cluster configuration information.
        anyWrites = true;

        // Empty coordinator locator means we're in test mode, so skip this.
        if (!context.coordinatorSession->getLocation().empty()) {
            ProtoBuf::ServerList backups;
            CoordinatorClient::getBackupList(context, backups);
            TransportManager& transportManager =
                *context.transportManager;
            foreach(auto& backup, backups.server())
                transportManager.getSession(backup.service_locator().c_str());
        }
    }

    LogEntryType currentType;
    Buffer currentBuffer;
    HashTable::Reference currentReference;
    uint64_t currentVersion = VERSION_NONEXISTENT;

    if (lookup(key, currentType, currentBuffer, currentReference)) {
        if (currentType == LOG_ENTRY_TYPE_OBJTOMB) {
            recoveryCleanup(currentReference, this);
        } else {
            Object currentObject(currentBuffer);
            currentVersion = currentObject.getVersion(); 
        }
    }

    Status status = rejectOperation(*rejectRules, currentVersion);
    if (status != STATUS_OK) {
        *newVersion = currentVersion;
        return status;
    }

    // Existing objects get a bump in version, new objects start from
    // the next version allocated in the table.
    uint64_t newObjectVersion = (currentVersion == VERSION_NONEXISTENT) ?
        table->AllocateVersion() : currentVersion + 1;

    Object newObject(key, data, newObjectVersion, secondsTimestamp());

    assert(currentVersion == VERSION_NONEXISTENT ||
           newObject.getVersion() > currentVersion);

    if (currentVersion != VERSION_NONEXISTENT &&
      currentType == LOG_ENTRY_TYPE_OBJ) {
        Object object(currentBuffer);
        ObjectTombstone tombstone(object,
                                  log.getSegmentId(currentReference),
                                  secondsTimestamp());

        Buffer tombstoneBuffer;
        tombstone.serializeToBuffer(tombstoneBuffer);

        HashTable::Reference dummy;
        if (!log.append(LOG_ENTRY_TYPE_OBJTOMB, tombstoneBuffer, sync, dummy))
            return STATUS_RETRY;

        // TODO(anyone): The above isn't safe. If we crash before writing the
        //               new entry (because of timing, or we run out of space),
        //               we'll have lost the old object. One solution is to
        //               introduce the combined Object+Tombstone type.
        
        log.free(currentReference);
    }

    Buffer buffer;
    newObject.serializeToBuffer(buffer);

    HashTable::Reference newObjectReference;
    if (!log.append(LOG_ENTRY_TYPE_OBJ, buffer, sync, newObjectReference)) {
        // The log is out of space. Tell the client to retry and hope
        // that either the cleaner makes space soon or we shift load
        // off of this server.
        return STATUS_RETRY;
    }

    objectMap.replace(key, newObjectReference);
    *newVersion = newObject.getVersion();
    bytesWritten += key.getStringKeyLength() + data.getTotalLength();
    return STATUS_OK;
}

bool
MasterService::lookup(Key& key, LogEntryType& type, Buffer& buffer)
{
    HashTable::Reference reference;
    return lookup(key, type, buffer, reference);
}

bool
MasterService::lookup(Key& key,
                      LogEntryType& type,
                      Buffer& buffer,
                      HashTable::Reference& reference)
{
    bool success = objectMap.lookup(key, reference);
    if (!success)
        return false;
    type = log.getEntry(reference, buffer);
    return true;
}

} // namespace RAMCloud<|MERGE_RESOLUTION|>--- conflicted
+++ resolved
@@ -111,10 +111,8 @@
     , config(config)
     , serverId()
     , serverList(serverList)
-<<<<<<< HEAD
     , bytesWritten(0)
-    , replicaManager(context, serverList, serverId,
-                     config.master.numReplicas, &config.coordinatorLocator)
+    , replicaManager(context, serverList, serverId, config.master.numReplicas)
     , allocator(config.master.logBytes, config.segmentSize, config.segletSize)
     , segmentManager(context, serverId, allocator, replicaManager, 2.0) 
     , log(context, *this, segmentManager,
@@ -122,22 +120,6 @@
     , keyComparer(log)
     , objectMap(config.master.hashTableBytes / HashTable::bytesPerCacheLine(),
                 keyComparer)
-=======
-    , replicaManager(context, serverList, serverId, config.master.numReplicas)
-    , bytesWritten(0)
-    , log(context,
-          serverId,
-          config.master.logBytes,
-          config.segmentSize,
-          downCast<uint32_t>(sizeof(Object)) +
-                config.maxObjectKeySize +
-                config.maxObjectDataSize,
-          &replicaManager,
-          config.master.disableLogCleaner ? Log::CLEANER_DISABLED :
-                                            Log::CONCURRENT_CLEANER)
-    , objectMap(config.master.hashTableBytes /
-        HashTable<LogEntryHandle>::bytesPerCacheLine())
->>>>>>> 727d6419
     , tablets()
     , initCalled(false)
     , anyWrites(false)
@@ -298,7 +280,7 @@
                                - reqHdr.iteratorBytes);
     Enumeration enumeration(reqHdr.tableId, reqHdr.tabletFirstHash,
                             actualTabletStartHash, actualTabletEndHash,
-                            &respHdr.tabletFirstHash, iter, objectMap,
+                            &respHdr.tabletFirstHash, iter, log, objectMap,
                             rpc.replyPayload, maxPayloadBytes);
     enumeration.complete();
     respHdr.payloadBytes = rpc.replyPayload.getTotalLength()
@@ -453,23 +435,6 @@
 
     // Each iteration extracts one request from request rpc, finds the
     // corresponding object, and appends the response to the response rpc.
-<<<<<<< HEAD
-    for (uint32_t i = 0; i < numRequests; i++) {
-        const MultiReadRpc::Request::Part* currentReq =
-            rpc.requestPayload.getOffset<MultiReadRpc::Request::Part>(
-            reqOffset);
-        reqOffset += sizeof32(MultiReadRpc::Request::Part);
-        const void* stringKey =
-            rpc.requestPayload.getRange(reqOffset, currentReq->keyLength);
-        reqOffset += currentReq->keyLength;
-        Key key(currentReq->tableId, stringKey, currentReq->keyLength);
-
-        Status* status = new(&rpc.replyPayload, APPEND) Status(STATUS_OK);
-        // We must note the status if the table does not exist. Also, we might
-        // have an entry in the hash table that's invalid because its tablet no
-        // longer lives here.
-        if (getTable(key) == NULL) {
-=======
     for (uint32_t i = 0; ; i++) {
         // If the RPC response has exceeded the legal limit, truncate it
         // to the last object that fits below the limit (the client will
@@ -495,17 +460,17 @@
             reqOffset);
         reqOffset += downCast<uint32_t>(
             sizeof(WireFormat::MultiRead::Request::Part));
-        const char* key =
-            static_cast<const char*>(rpc.requestPayload.getRange(
+        const void* stringKey =
+            static_cast<const void*>(rpc.requestPayload.getRange(
             reqOffset, currentReq->keyLength));
         reqOffset += downCast<uint32_t>(currentReq->keyLength);
+        Key key(currentReq->tableId, stringKey, currentReq->keyLength);
 
         Status* status = new(&rpc.replyPayload, APPEND) Status(STATUS_OK);
         // We must note the status if the table is not present here. Also,
         // we might have an entry in the hash table that's invalid because
         // its tablet no longer lives here.
-        if (getTable(currentReq->tableId, key, currentReq->keyLength) == NULL) {
->>>>>>> 727d6419
+        if (getTable(key) == NULL) {
             *status = STATUS_UNKNOWN_TABLE;
             continue;
         }
@@ -519,20 +484,14 @@
              continue;
         }
 
-<<<<<<< HEAD
-        MultiReadRpc::Response::Part* currentResp =
-            new(&rpc.replyPayload, APPEND) MultiReadRpc::Response::Part();
+        WireFormat::MultiRead::Response::Part* currentResp =
+            new(&rpc.replyPayload, APPEND)
+                WireFormat::MultiRead::Response::Part();
 
         Object object(buffer);
         currentResp->version = object.getVersion();
         currentResp->length = object.getDataLength();
         object.appendDataToBuffer(rpc.replyPayload);
-=======
-        const SegmentEntry* entry =
-            reinterpret_cast<const SegmentEntry*>(handle);
-        Buffer::Chunk::appendToBuffer(&rpc.replyPayload, entry,
-            downCast<uint32_t>(sizeof(SegmentEntry)) + handle->length());
->>>>>>> 727d6419
     }
 }
 
@@ -888,17 +847,11 @@
         it.appendToBuffer(buffer);
         Key key(type, buffer);
 
-<<<<<<< HEAD
         // Skip if not applicable.
         if (key.getTableId() != tableId)
             continue;
-=======
-            if (logObj->keyHash() < firstKeyHash ||
-                    logObj->keyHash() > lastKeyHash)
-                continue;
->>>>>>> 727d6419
-
-        if (key.getHash() < firstKey || key.getHash() > lastKey)
+
+        if (key.getHash() < firstKeyHash || key.getHash() > lastKeyHash)
             continue;
 
         if (type == LOG_ENTRY_TYPE_OBJ) {
@@ -916,21 +869,7 @@
                 continue;
 
             totalObjects++;
-<<<<<<< HEAD
         } else {
-=======
-        } else if (h->type() == LOG_ENTRY_TYPE_OBJTOMB) {
-            const ObjectTombstone* logTomb = h->userData<ObjectTombstone>();
-
-            // Skip if not applicable.
-            if (logTomb->tableId != tableId)
-                continue;
-
-            if (logTomb->keyHash() < firstKeyHash ||
-                    logTomb->keyHash() > lastKeyHash)
-                continue;
-
->>>>>>> 727d6419
             // We must always send tombstones, since an object we may have sent
             // could have been deleted more recently. We could be smarter and
             // more selective here, but that'd require keeping extra state to
@@ -950,18 +889,11 @@
             transferSeg.construct();
 
         // If we can't fit it, send the current buffer and retry.
-<<<<<<< HEAD
         if (!transferSeg->append(type, buffer)) {
             transferSeg->close();
-            recipient.receiveMigrationData(tableId, firstKey, *transferSeg);
-=======
-        if (transferSeg->append(it.getHandle(), false) == NULL) {
-            transferSeg->close(false);
+            LOG(DEBUG, "Sending migration segment");
             MasterClient::receiveMigrationData(context, newOwnerMasterId,
-                tableId, firstKeyHash, transferSeg->getBaseAddress(),
-                transferSeg->getTotalBytesAppended());
->>>>>>> 727d6419
-            LOG(DEBUG, "Sending migration segment");
+                tableId, firstKeyHash, *transferSeg);
 
             transferSeg.destroy();
             transferSeg.construct();
@@ -978,16 +910,10 @@
     }
 
     if (transferSeg) {
-<<<<<<< HEAD
         transferSeg->close();
-        recipient.receiveMigrationData(tableId, firstKey, *transferSeg);
-=======
-        transferSeg->close(false);
-        MasterClient::receiveMigrationData(context, newOwnerMasterId, tableId,
-            firstKeyHash, transferSeg->getBaseAddress(),
-            transferSeg->getTotalBytesAppended());
->>>>>>> 727d6419
         LOG(DEBUG, "Sending last migration segment");
+        MasterClient::receiveMigrationData(context, newOwnerMasterId,
+            tableId, firstKeyHash, *transferSeg);
         transferSeg.destroy();
     }
 
@@ -1622,15 +1548,9 @@
     vector<Replica> replicas;
     replicas.reserve(reqHdr.numReplicas);
     for (uint32_t i = 0; i < reqHdr.numReplicas; ++i) {
-<<<<<<< HEAD
-        const RecoverRpc::Replica* replicaLocation =
-            rpc.requestPayload.getOffset<RecoverRpc::Replica>(offset);
-        offset += sizeof32(RecoverRpc::Replica);
-=======
         const WireFormat::Recover::Replica* replicaLocation =
             rpc.requestPayload.getOffset<WireFormat::Recover::Replica>(offset);
-        offset += downCast<uint32_t>(sizeof(WireFormat::Recover::Replica));
->>>>>>> 727d6419
+        offset += sizeof32(WireFormat::Recover::Replica);
         Replica replica(replicaLocation->backupId,
                         replicaLocation->segmentId);
         replicas.push_back(replica);
