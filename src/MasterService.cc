--- conflicted
+++ resolved
@@ -87,10 +87,6 @@
 void
 MasterService::dispatch(WireFormat::Opcode opcode, Rpc* rpc)
 {
-<<<<<<< HEAD
-    assert(initCalled);
-=======
->>>>>>> 035daad7
     if (disableCount  > 0) {
         LOG(NOTICE, "requesting retry of %s request (master disable count %d)",
                 WireFormat::opcodeSymbol(opcode),
@@ -471,55 +467,24 @@
         reqOffset += currentReq->keyLength;
         Key key(currentReq->tableId, stringKey, currentReq->keyLength);
 
-<<<<<<< HEAD
+        //TODO(syang0) verify
         WireFormat::MultiOp::Response::ReadPart* currentResp =
                    new(rpc->replyPayload, APPEND)
                        WireFormat::MultiOp::Response::ReadPart();
 
-        // We must note the status if the table is not present here. Also,
-        // we might have an entry in the hash table that's invalid because
-        // its tablet no longer lives here.
-        if (getTable(key) == NULL) {
-            currentResp->status = STATUS_UNKNOWN_TABLET;
+        Buffer buffer;
+        currentResp->status = objectManager->readObject(key,
+                                                        &buffer,
+                                                        NULL,
+                                                        &currentResp->version);
+
+        if (currentResp->status != STATUS_OK)
             continue;
-        }
-=======
-        Status* status = new(rpc->replyPayload, APPEND) Status(STATUS_OK);
->>>>>>> 035daad7
-
-        Buffer buffer;
-<<<<<<< HEAD
-
-        bool found = lookup(key, type, buffer);
-        if (!found || type != LOG_ENTRY_TYPE_OBJ) {
-             currentResp->status = STATUS_OBJECT_DOESNT_EXIST;
-             continue;
-        }
-
-        Object object(buffer);
-        currentResp->status = STATUS_OK;
-        currentResp->version = object.getVersion();
-        currentResp->length = object.getDataLength();
-        object.appendDataToBuffer(*rpc->replyPayload);
-=======
-        uint64_t version;
-        *status = objectManager->readObject(key,
-                                            &buffer,
-                                            NULL,
-                                            &version);
-        if (*status != STATUS_OK)
-            continue;
-
-        WireFormat::MultiRead::Response::Part* currentResp =
-            new(rpc->replyPayload, APPEND)
-                WireFormat::MultiRead::Response::Part();
-
-        currentResp->version = version;
+
         currentResp->length = buffer.getTotalLength();
         // TODO(anyone): buffer-to-buffer virtual copy
         rpc->replyPayload->append(buffer.getRange(0,
-            buffer.getTotalLength()), buffer.getTotalLength());
->>>>>>> 035daad7
+        buffer.getTotalLength()), buffer.getTotalLength());
     }
 }
 
