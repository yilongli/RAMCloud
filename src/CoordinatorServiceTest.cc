--- conflicted
+++ resolved
@@ -80,183 +80,6 @@
     DISALLOW_COPY_AND_ASSIGN(CoordinatorServiceTest);
 };
 
-<<<<<<< HEAD
-TEST_F(CoordinatorServiceTest, createTable) {
-    ServerConfig master2Config = masterConfig;
-    master2Config.localLocator = "mock:host=master2";
-    MasterService& master2 = *cluster.addServer(master2Config)->master;
-
-    // Advance the log head slightly so creation time offset is non-zero.
-    Buffer empty;
-    master->objectManager->log.append(LOG_ENTRY_TYPE_INVALID, 0, empty);
-    master->objectManager->log.sync();
-
-    // master is already enlisted
-    EXPECT_EQ(0U, ramcloud->createTable("foo"));
-    EXPECT_EQ(0U, ramcloud->createTable("foo")); // should be no-op
-    EXPECT_EQ(1U, ramcloud->createTable("bar")); // should go to master2
-    EXPECT_EQ(2U, ramcloud->createTable("baz")); // and back to master1
-
-    EXPECT_EQ(0U, get(service->tables, "foo"));
-    EXPECT_EQ(1U, get(service->tables, "bar"));
-    EXPECT_EQ("Tablet { tableId: 0 startKeyHash: 0 "
-              "endKeyHash: 18446744073709551615 "
-              "serverId: 1.0 status: NORMAL "
-              "ctime: 2, 62 } "
-              "Tablet { tableId: 1 startKeyHash: 0 "
-              "endKeyHash: 18446744073709551615 "
-              "serverId: 2.0 status: NORMAL "
-              "ctime: 1, 54 } "
-              "Tablet { tableId: 2 startKeyHash: 0 "
-              "endKeyHash: 18446744073709551615 "
-              "serverId: 1.0 status: NORMAL "
-              "ctime: 3, 70 }",
-              service->tabletMap.debugString());
-    EXPECT_EQ(2U, master->tabletManager.getCount());
-    EXPECT_EQ(1U, master2.tabletManager.getCount());
-}
-
-TEST_F(CoordinatorServiceTest,
-  createTableSpannedAcrossTwoMastersWithThreeServers) {
-    ServerConfig master2Config = masterConfig;
-    master2Config.localLocator = "mock:host=master2";
-    MasterService& master2 = *cluster.addServer(master2Config)->master;
-    ServerConfig master3Config = masterConfig;
-    master3Config.localLocator = "mock:host=master3";
-    MasterService& master3 = *cluster.addServer(master3Config)->master;
-    // master is already enlisted
-    ramcloud->createTable("foo", 2);
-    EXPECT_EQ("Tablet { tableId: 0 startKeyHash: 0 "
-              "endKeyHash: 9223372036854775807 "
-              "serverId: 1.0 status: NORMAL "
-              "ctime: 2, 62 } "
-              "Tablet { tableId: 0 startKeyHash: 9223372036854775808 "
-              "endKeyHash: 18446744073709551615 "
-              "serverId: 2.0 status: NORMAL "
-              "ctime: 1, 54 }",
-              service->tabletMap.debugString());
-    EXPECT_EQ(1U, master->tabletManager.getCount());
-    EXPECT_EQ(1U, master2.tabletManager.getCount());
-    EXPECT_EQ(0U, master3.tabletManager.getCount());
-}
-
-
-TEST_F(CoordinatorServiceTest,
-  createTableSpannedAcrossThreeMastersWithTwoServers) {
-    ServerConfig master2Config = masterConfig;
-    master2Config.localLocator = "mock:host=master2";
-    MasterService& master2 = *cluster.addServer(master2Config)->master;
-    // master is already enlisted
-    ramcloud->createTable("foo", 3);
-
-    EXPECT_EQ("Tablet { tableId: 0 startKeyHash: 0 "
-              "endKeyHash: 6148914691236517205 "
-              "serverId: 1.0 status: NORMAL "
-              "ctime: 2, 62 } "
-              "Tablet { tableId: 0 startKeyHash: 6148914691236517206 "
-              "endKeyHash: 12297829382473034410 "
-              "serverId: 2.0 status: NORMAL "
-              "ctime: 1, 54 } "
-              "Tablet { tableId: 0 startKeyHash: 12297829382473034411 "
-              "endKeyHash: 18446744073709551615 "
-              "serverId: 1.0 status: NORMAL "
-              "ctime: 3, 70 }",
-              service->tabletMap.debugString());
-    EXPECT_EQ(2U, master->tabletManager.getCount());
-    EXPECT_EQ(1U, master2.tabletManager.getCount());
-}
-
-TEST_F(CoordinatorServiceTest, splitTablet) {
-    // master is already enlisted
-    ramcloud->createTable("foo");
-    ramcloud->splitTablet("foo", 0, ~0UL, (~0UL/2));
-    EXPECT_EQ("Tablet { tableId: 0 startKeyHash: 0 "
-              "endKeyHash: 9223372036854775806 "
-              "serverId: 1.0 status: NORMAL "
-              "ctime: 2, 62 } "
-              "Tablet { tableId: 0 "
-              "startKeyHash: 9223372036854775807 "
-              "endKeyHash: 18446744073709551615 "
-              "serverId: 1.0 status: NORMAL "
-              "ctime: 2, 62 }",
-              service->tabletMap.debugString());
-
-    ramcloud->splitTablet("foo", 0, 9223372036854775806, 4611686018427387903);
-    EXPECT_EQ("Tablet { tableId: 0 startKeyHash: 0 "
-              "endKeyHash: 4611686018427387902 "
-              "serverId: 1.0 status: NORMAL "
-              "ctime: 2, 62 } "
-              "Tablet { tableId: 0 "
-              "startKeyHash: 9223372036854775807 "
-              "endKeyHash: 18446744073709551615 "
-              "serverId: 1.0 status: NORMAL "
-              "ctime: 2, 62 } "
-              "Tablet { tableId: 0 "
-              "startKeyHash: 4611686018427387903 "
-              "endKeyHash: 9223372036854775806 "
-              "serverId: 1.0 status: NORMAL "
-              "ctime: 2, 62 }",
-              service->tabletMap.debugString());
-
-    EXPECT_THROW(ramcloud->splitTablet("foo", 0, 16, 8),
-                 TabletDoesntExistException);
-
-    EXPECT_THROW(ramcloud->splitTablet("foo", 0, 0, (~0UL/2)),
-                 RequestFormatError);
-
-    EXPECT_THROW(ramcloud->splitTablet("bar", 0, ~0UL, (~0UL/2)),
-                 TableDoesntExistException);
-}
-
-TEST_F(CoordinatorServiceTest, dropTable) {
-    ServerConfig master2Config = masterConfig;
-    master2Config.localLocator = "mock:host=master2";
-    MasterService& master2 = *cluster.addServer(master2Config)->master;
-
-    // Add a table, so the tests won't just compare against an empty tabletMap
-    ramcloud->createTable("foo");
-
-    // Test dropping a table that is spread across one master
-    ramcloud->createTable("bar");
-    EXPECT_EQ(1U, master2.tabletManager.getCount());
-    ramcloud->dropTable("bar");
-    EXPECT_EQ("Tablet { tableId: 0 startKeyHash: 0 "
-              "endKeyHash: 18446744073709551615 "
-              "serverId: 1.0 status: NORMAL "
-              "ctime: 2, 62 }",
-              service->tabletMap.debugString());
-    EXPECT_EQ(0U, master2.tabletManager.getCount());
-
-    // Test dropping a table that is spread across two masters
-    ramcloud->createTable("bar", 2);
-    EXPECT_EQ(2U, master->tabletManager.getCount());
-    EXPECT_EQ(1U, master2.tabletManager.getCount());
-    ramcloud->dropTable("bar");
-    EXPECT_EQ("Tablet { tableId: 0 startKeyHash: 0 "
-              "endKeyHash: 18446744073709551615 "
-              "serverId: 1.0 status: NORMAL "
-              "ctime: 2, 62 }",
-              service->tabletMap.debugString());
-    EXPECT_EQ(1U, master->tabletManager.getCount());
-    EXPECT_EQ(0U, master2.tabletManager.getCount());
-}
-
-TEST_F(CoordinatorServiceTest, getTableId) {
-    // Get the id for an existing table
-    ramcloud->createTable("foo");
-    uint64_t tableId = ramcloud->getTableId("foo");
-    EXPECT_EQ(0lu, tableId);
-
-    ramcloud->createTable("foo2");
-    tableId = ramcloud->getTableId("foo2");
-    EXPECT_EQ(1lu, tableId);
-
-    // Try to get the id for a non-existing table
-    EXPECT_THROW(ramcloud->getTableId("bar"), TableDoesntExistException);
-}
-
-=======
->>>>>>> 24e1349e
 TEST_F(CoordinatorServiceTest, getServerList) {
     ServerConfig master2Config = masterConfig;
     master2Config.localLocator = "mock:host=master2";
@@ -320,76 +143,7 @@
               "state: NORMAL server_id: 1 "
               "service_locator: \"mock:host=master\" "
               "ctime_log_head_id: 2 ctime_log_head_offset: 62 }",
-<<<<<<< HEAD
-              tabletMap.ShortDebugString());
-}
-
-static bool
-reassignTabletOwnershipFilter(string s)
-{
-    return s == "reassignTabletOwnership";
-}
-
-TEST_F(CoordinatorServiceTest, reassignTabletOwnership) {
-    ServerConfig master2Config = masterConfig;
-    master2Config.services = { WireFormat::MASTER_SERVICE,
-                               WireFormat::PING_SERVICE,
-                               WireFormat::MEMBERSHIP_SERVICE };
-    master2Config.localLocator = "mock:host=master2";
-    auto* master2 = cluster.addServer(master2Config);
-    master2->master->objectManager->log.sync();
-
-    // Advance the log head slightly so creation time offset is non-zero
-    // on host being migrated to.
-    Buffer empty;
-    master2->master->objectManager->log.append(LOG_ENTRY_TYPE_INVALID,
-                                               0,
-                                               empty);
-    master2->master->objectManager->log.sync();
-
-    // master is already enlisted
-    ramcloud->createTable("foo");
-    EXPECT_EQ(1U, master->tabletManager.getCount());
-    EXPECT_EQ(0U, master2->master->tabletManager.getCount());
-    Tablet tablet = service->tabletMap.getTablet(0lu, 0lu, ~(0lu));
-    EXPECT_EQ(masterServerId, tablet.serverId);
-    EXPECT_EQ(2U, tablet.ctime.getSegmentId());
-    EXPECT_EQ(62U, tablet.ctime.getSegmentOffset());
-
-    TestLog::Enable _(reassignTabletOwnershipFilter);
-
-    EXPECT_THROW(CoordinatorClient::reassignTabletOwnership(&context,
-        0, 0, -1, ServerId(472, 2), 83, 835), ServerNotUpException);
-    EXPECT_EQ("reassignTabletOwnership: Server id 472.2 is not up! "
-        "Cannot reassign ownership of tablet 0, range "
-        "[0, 18446744073709551615]!", TestLog::get());
-    EXPECT_EQ(1U, master->tabletManager.getCount());
-    EXPECT_EQ(0U, master2->master->tabletManager.getCount());
-
-    TestLog::reset();
-    EXPECT_THROW(CoordinatorClient::reassignTabletOwnership(&context,
-        0, 0, 57, master2->serverId, 83, 835), TableDoesntExistException);
-    EXPECT_EQ("reassignTabletOwnership: Could not reassign tablet 0, "
-        "range [0, 57]: not found!", TestLog::get());
-    EXPECT_EQ(1U, master->tabletManager.getCount());
-    EXPECT_EQ(0U, master2->master->tabletManager.getCount());
-
-    TestLog::reset();
-    CoordinatorClient::reassignTabletOwnership(&context, 0, 0, -1,
-        master2->serverId, 83, 835);
-    EXPECT_EQ("reassignTabletOwnership: Reassigning tablet 0, range "
-        "[0, 18446744073709551615] from server id 1.0 to server id 2.0.",
-        TestLog::get());
-    // Calling master removes the entry itself after the RPC completes on coord.
-    EXPECT_EQ(1U, master->tabletManager.getCount());
-    EXPECT_EQ(1U, master2->master->tabletManager.getCount());
-    tablet = service->tabletMap.getTablet(0lu, 0lu, ~(0lu));
-    EXPECT_EQ(master2->serverId, tablet.serverId);
-    EXPECT_EQ(83U, tablet.ctime.getSegmentId());
-    EXPECT_EQ(835U, tablet.ctime.getSegmentOffset());
-=======
               tabletMapProtoBuf.ShortDebugString());
->>>>>>> 24e1349e
 }
 
 TEST_F(CoordinatorServiceTest, setRuntimeOption) {
