--- conflicted
+++ resolved
@@ -22,13 +22,11 @@
 #include <errno.h>
 #include <ctype.h>
 
-<<<<<<< HEAD
 uint64_t mockTSCValue = 0lu;
 uint64_t mockPMCValue = 0lu;
 uint64_t mockRandomValue = 0lu;
-=======
+
 namespace RAMCloud {
->>>>>>> 3259b8ce
 
 // Output a binary buffer in 'hexdump -C' style.
 // Note that this exceeds 80 characters due to 64-bit offsets. Oh, well.
